# Changelog
All notable changes to this project will be documented in this file.

## unversioned

### Added

### Changed
- improving looping and if conditions to avoid unnecessary calculations in investment runs
<<<<<<< HEAD
- replacing uft sets with usft sets for faster investment runs
=======
>>>>>>> 93afd1ea
- renaming startp set to t_startp

### Fixed




## 3.0 - 2022-12-01

### Added
- option to use availabilityCapacityMargin for input units
- emission factors for invested capacity, fixed o&m, and variable o&m for units
- time series for emission costs
- option to bound storage states at the beginning and/or end of samples
- template to activate barrier algorithm in cplex.opt (cplex_templateBarrier.opt)
- timeseries based unit node constraints
- option to add user defined parameters and sets in additionalSetsAndParameters.inc

### Removed - possibly requiring changes in input or result processing - see conversion guide from 2.x to 3.x 
- removed scenarios set including related equations and parameters
- removed unavailability paramater. Aavailability timeseries covers those functions from now on.
- removed unfinished features of reading new data during loop for ts_effUnit, ts_effGroupUnit, ts_priceChange, ts_price 
- removing option to read params.inc for additional parameters. New file additionalSetsAndParameters.inc replaces.
- removing consumption result tables as those are part of generation tables. 

### Changed - requiring input data changes - see conversion guide from 2.x to 3.x 
- Shutdown costs, start costs and start fuel consumptions to p_gnu_io
- converting input data emission factor from kg/MWh to t/MWh
- replaced emissionTax parameter with ts_emissionPrice and ts_emissionPriceChange 
- changed parameter name annuity to annuityFactor for clarification
- adding transfer rampLimit equations, removing old unfinished ICramp equations
- stricter if checks when using unit node constraints
- if input data gdx contains additional sets and parameters, those have to be defined in additionalSetsAndParameters.inc

### Changed - not requiring input data changes
- emissions bound to outputs (e.g. P2X) are included in equations as negative emissions
- combined result tables for emissions from input and emissions from outputs
- emissions bound to outputs (e.g. P2X) are included in result tables as negative emissions
- moving metadata to 1b_sets to allow expanding it with user given metadata
- update `tools/bb_data_template.json` for 3.x input data.

### Changed - Quality of Life improvements
- making most of the input data tables optional. Listing mandatory ones in 1e_inputs
- updated result table names with an improved logic
- added an option to use old 2.x result tables instead
- adding example how to add new result tables (temp_4d_postProcess_newResultsTable.gms and temp_additionalResultSymbols.inc)
- adding explanations and clarifications to paramater, set, and variable descriptions
- adding if checks and absolute path option for input data excel
- assuming default discount factor of 1 if not given in input data
- added option to use ts_price and/or ts_priceChange
- added option to use ts_emissionPrice and/or ts_emissionPriceChange
- added a warning that directOff deactivates startCosts
- New results tables: invested capacity, total emissions of emission groups, total diffusion between nodes, hourly curtailments, total curtailments
- adding number of completed and remaining solves between loops
- renamed suft(effSelector, unit, f, t)  to eff_uft to avoid confusions with samples 
- Automatic formatting and of `tools/bb_data_template.json` data structure.
- clearing Eps values from result table r_state
- moving example files, e.g. 1_options_temp.gms, to their default folders
- adding example file temp_additionalSetsAndParameters.inc
- adding example file temp_changes.inc
- stricter domains for `tools/exporttobb.json` .gdx exporter.


### Changed - efficiency improvements
- improving the speed of timeseries looping (ts_cf_, ts_gnn_) in between of solves
- improved memory size and speed of timeseries looping (ts_vomCost_, ts_startupCost_)
- improved the speed of ts_price calculation
- separated units with constant and variable startupCost to improve efficiency
- improved efficiency of ts_node looping
- deactivating minimum online and offline equations when timestep is longer than required minimum time 
- not applying unit ramp rates if allowed ramp up/down is more than 1 in time step.
- not applying transfer ramp rates if allowed ramp is more than 2 in time step.
- separated gnu with constant and variable vomCost to improve efficiency
- replacing gnuft with gnusft to reduce model size
- not applying energy balance dummy if node does not have energy balance
- excluding directOff units from a set of units with minimum load
- improving ts_node looping efficiency
- improving ts_storageValue looping efficiency
- reducing result table calculation duration

### Fixed
- fixing div by zero in twoWayTransfer limits with 0 availability
- `scheduleInit.gms` is no longer required by `spineToolbox.json`.
- `tools/bb_data_template.json` and `tools/exporttobb.json` updated to match new input data requirements.
- correcting sample weights in objective function for transfer vomCosts
- fixing crash with diag option
- investments to existing storage units is now possible
- fixing div by 0 error in r_gnuUtilizationRate if unit has no unit size
- fixed shutdown variable at the beginning of solve for MIP units
- fixed multiplying unit ramping costs and transfer variable cost by stepLength in objective function
- fixing a case where ts_node was not looped for all included values
- Existing unit fixed operation and maintenance costs (fomCosts) are now included in the objective function
- Adding flow units to all generation by fuel result tables
- fixing calculation of share result tables
- finished partially completed shutdown cost result tables


## 2.2 - 2022-03-24
### Added
- option for user to add additional result symbols as input data
- unit availability time series

### Changed
- decreased default penalty value from 10e9 to 10e4 to improve solver default behavior
- changed emissions from output result table to print negative numbers signifying emissions bound to manufactured product
- solver time and total time separately to r_solveStatus

### Fixed
- during the first solve, boundStartToEnd now fixes the end value to boundstart if available, otherwise unbound
- resetting also minUnitCount in postProcess template
- efficiency timeseries looping corrected


## 2.1 - 2022-01-24
### Added
- two new result tables (gnGen, groupReserves) for easier graph drawing and debugging
- fixed flow units to model must-run production or consumption units

### Changed
- result table r_gen_gnUnittype renamed to r_gnuTotalGen_unittype. Original was not actively used in master branch.
- updated the order of generation result tables in 4b_outputInvariants

### Fixed
- changing sum over gnu_output to gnu in totalVOMcost, genUnittype, and gnuUtilizationRate
- p_gnReserves for one node with more than one independend reserves 
- Aggregated units not working with maintenance breaks
- Summing of reserve results


## 2.0 - 2022-01-05
### Added
- Result parameters for start-up energy consumption and start-up emissions
- Result parameter for realized diffusions
- Result tables for average marginal values (generation, reserves)
- Result tables for annual reserve results (gn, resTransfer)
- Two additional constraints to make transfer constraints tighter
- New set for the m, s, f, t combinations including the previous sample

### Changed
- Replaced commodity set with a parameter usePrice and updated results calculation related to it
- Replaced q_energyMax, q_energyShareMax and q_energyShareMin with q_energyLimit and q_energyShareLimit
- Removing Eps values from r_reserve results table
- Allow solver resource or iteration limit interrupt if the solution is feasible

### Fixed
- Including start-up fuel consumption in q_balance
- Updated start-up cost and start-up emission calculation
- output_dir command line argument was missing quotes in the code and directories with space did not work 
- Sceanario smoothing in certain special cases


## 1.5 - 2021-10-05
### Added
- Additional conditions in the objective function to avoid summing empty sets
- Possibility to model maintenance break with `utAvailalability` limits

### Changed
- Speedups

### Fixed 
- Templates for time and sample sets as well as model definitions files
- N-1 reserve equation did not include last hour of day/solve
- Setting the default update_frequency for reserve types
- Better control of reserve-related assignments


## 1.4 - 2021-06-29
- Time series for transmission availability and losses
- More versatile reading of input files. Translating input Excel to input GDX supported inside Backbone 1e_inputs.gms

## 1.3.3 - 2021-04-14
- Transfer can have additional 'variable' costs (costs per MWh transferred)
- Reserve activation duration and reactivation time included (in state constraints)
- Raise execution error if solver did not finish normally
- Updated the selection of unit efficiency approximation levels
- Additional result outputs

## 1.3.2 - 2021-01-19
- Moving from p_groupPolicy3D to separate p_groupPolicyUnit and p_groupPolicyEmission

## 1.3.1 - 2021-01-19
- Maximum (and minimum) limit to sum of energy inputs/outputs of selected group of units
- Additional result outputs concerning emissions

## 1.3 - 2020-10-21
- Static inertia requirement can be fulfilled by both rotational inertia of machines and certain reserve products
- Dynamic generation portfolios aka pathway modelling aka multi-year simulations with discounted costs enabled
- Parameters p_gnPolicy and p_groupPolicy3D replaced with p_groupPolicyEmission and p_groupPolicyUnit

## 1.2.2 - 2020-06-09
- Clean up, minor bug fixes and more results outputs

## 1.2.1 - 2019-11-26
### Fixed
- Fixed a possible division by zero in the calculation of r_gnuUtilizationRate
- Updated debugSymbols.inc and 1e_scenChanges.gms to match with the current naming of sets and parameters

### Changed
- Changed variable O&M costs from p_unit(unit, 'omCosts') to p_gnu(grid, node, unit, 'vomCosts')

## 1.2 - 2019-11-12

### Added
- Dynamic inertia requirements based on loss of unit and loss of export/import (ROCOF constraints)
- N-1 reserve requirement for transfer links
- A separate parameter to tell whether units can provide offline reserve (non-spinning reserve)
- Maximum share of reserve provision from a group of units
- All input files, including *inputData.gdx*, are optional
- Enabling different combinations of LP and MIP online and invest variables
- Separate availability parameter for output units in the capacity margin constraint
- Parameter `gn_forecasts(*, node, timeseries)` to tell which nodes and timeseries use forecasts

### Changed 
- Reserve requirements are now based on groups (previously node based)
- Changed the v_startup (and v_shutdown) variables into integers to improve the performance online approximations
- Updated tool definitions for Sceleton Titan and Spine Toolbox
- The program will now stop looping in case of execution errors
- Scenario reduction is done based on total available energy
- Maintain original scenario labels after reduction
- Clear time series data from droppped samples after scenario reduction

### Fixed
- Removed hard-coded `elec grids` from *setVariableLimits* and *rampSched files*
- Cyclic bounds between different samples was not working correctly (#97)
- Time series smoothing not working at all (#100)
- Fix a number of compilation warnings
- Limiting the provision of online reserve based on the online variable
- Sample probability bug from scenario reduction (probability of single scenario above one)


## 1.1.5 - 2020-11-28
### Fixed
- Long-term scenario data when using only one scenario
- Bug with scenario smooting which caused wrong values on later than first solve


## 1.1.4 - 2019-11-02
### Fixed
- Sample probability bug from scenario reduction


## 1.1.3 - 2019-10-24
### Changed 
- Scenario reduction is done based on total available energy


## 1.1.2 - 2019-10-23
### Changed 
- Maintain original scenario labels after reduction


## 1.1 - 2019-04-17
### Added
- New model setting 't_perfectForesight' tells the number of time steps (from 
  the beginning of current solve) for which realized data is used instead of 
  forecasts. This value cannot exceed current forecast length, however. Setting 
  the value lower than 't_jump' has no effect.
- Automated the calculation of sample start and end times if using long-term 
  scenarios. Also setting number of scenarios to one, instructs the model to use
  central forecast for the long-term.
- Speedup for model dimension calculation (set `msft` etc.)
- Support long time intervals in the first block
- Possibility to limit `v_online` to zero according to time series
- Output for reserve transfer results
- Reserve provision limits with investments
- Constrain the set of units to which ramp equations are applied
- Piecewise linear heat rate curves
- Checks for reserves
- Allow to set certain value for `v_gen` at 't000000'

### Changed
- Removed some old command line arguments
- Removed obsolete 'emissionIntensity' fuel parameter

### Fixed
- Unit ramps during start-up and shutdown
- Refreshing forecast data in *inputsLoop*
- Aggregated groups that were not in use were included in the model
- `mst_end` not found for the last sample
- Start-up not working for units without start costs or start fuel consumption
- *periodicInit* will fail with multiple model definitions
- Reserves should not be allowed to be locked when the interval is greater than 
  smallest interval in use
- Start-up phase and aggregated time steps do not work together
- In SOS2 unit cannot exceed the generation of `p_ut_runUp`
- Startup cost calculation
- Efficiency presentations
- `p_uNonoperational` not fully correct


## 1.0.6 - 2019-03-27
### Fixed
- Major bug in state variable reserve equations
- Scenario smoothing alogirithm

### Changed
- Speedup for timeseries calculations

### Added 
- New model setting `mSettings(mType, 'onlyExistingForecasts') = 0|1` to control 
  the reading of forecasts. Set to 1 to only read forecast data that exists in 
  the file. Note that zeros need to be saved as Eps when using this.
- Proper stochastic programming for the long-term scenarios period. Possible also
  to create a stochastic tree from the original data.
- Clickable link to *sr.log* in the process window in case of SCENRED2 error
- New diagnostic parameter for timeseries scenarios `d_ts_scenarios`


## 1.0.5 - 2019-02-14
### Fixed
- Probabilities were not updated after using scenario reduction

### Added
- Enable long-term samples that extend several years by using planning horizon 
  which is longer than one scenario (e.g. 3 years). Note: Cannot use all data for 
  samples as last years need to be reserved for the planning horizon.


## 1.0.4 - 2019-02-11
### Fixed
- Severe bug in setting node state level limits

### Changed
- Suppress ouput from SCENRED2


## 1.0.3 - 2019-02-05
### Fixed
- Only selects forecasts with positive probability for the solve


## 1.0.2 - 2019-02-04
### Added
- New model setting `dataLength` to set the length of time series data before it is
  recycled. Warn if this is not defined and automatically calculated from data.
- Command line arguments '--input_dir=<path>' and '--ouput_dir=<path' to set
  input and output directories, respectively.
- Added sample dimension to most variables and equations (excl. investments). 
  Samples can now be used as long-term scenario alternatives (for e.g. hydro scehduling)
- Number of parallel samples can be reduced using SCENRED2. Activate with active('scenRed')
  and set parameters in modelsInit.

### Changed
- Automatic calculation of parameter `dt_circular` takes into account time steps 
  only from `t000001` onwards.
- Debug mode yes/no changed to debug levels 0, 1 or 2. With higher level produces
  more information. Default is 0, when no extra files are written (not even *debug.gdx*).
  Set debug level with command line parameter `--debug=LEVEL`.

### Fixed
- Calculation of parameter `df_central`
- Readability of some displayed messages 


## 1.0 - 2018-09-12
### Changed
- Major updates to data structures etc.

<|MERGE_RESOLUTION|>--- conflicted
+++ resolved
@@ -7,10 +7,7 @@
 
 ### Changed
 - improving looping and if conditions to avoid unnecessary calculations in investment runs
-<<<<<<< HEAD
 - replacing uft sets with usft sets for faster investment runs
-=======
->>>>>>> 93afd1ea
 - renaming startp set to t_startp
 
 ### Fixed
