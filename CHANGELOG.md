--- conflicted
+++ resolved
@@ -6,14 +6,11 @@
 ### Added
 
 ### Changed
-<<<<<<< HEAD
-=======
 - improving looping and if conditions to avoid unnecessary calculations in investment runs
 - replacing uft sets with usft sets for faster investment runs
 - renaming startp set to t_startp
 - renaming 3.x result tables. New names: r_gen_utilizationRate_gnu, r_gen_unitStartupConsumption_nu
 - aligned unitConstraint (e.g. CHP units with constraint heat/elec ratio) behaviour with 2.x
->>>>>>> 5e2668e8
 
 ### Fixed
 
@@ -22,8 +19,7 @@
 
 ## 3.0 - 2022-12-01
 
-### Added
-- option to use availabilityCapacityMargin for input units
+### Added- option to use availabilityCapacityMargin for input units
 - emission factors for invested capacity, fixed o&m, and variable o&m for units
 - time series for emission costs
 - option to bound storage states at the beginning and/or end of samples
