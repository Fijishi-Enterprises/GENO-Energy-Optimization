$ontext
This file is part of Backbone.

Backbone is free software: you can redistribute it and/or modify
it under the terms of the GNU Lesser General Public License as published by
the Free Software Foundation, either version 3 of the License, or
(at your option) any later version.

Backbone is distributed in the hope that it will be useful,
but WITHOUT ANY WARRANTY; without even the implied warranty of
MERCHANTABILITY or FITNESS FOR A PARTICULAR PURPOSE.  See the
GNU Lesser General Public License for more details.

You should have received a copy of the GNU Lesser General Public License
along with Backbone.  If not, see <http://www.gnu.org/licenses/>.
$offtext

* =============================================================================
* --- Schedule Model Equations ------------------------------------------------
* =============================================================================

Model schedule /
    q_obj
    q_balance
    q_resDemand
    q_resDemandLargestInfeedUnit // Use with extra caution if there are several sub-units
    q_rateOfChangeOfFrequencyUnit // Use with extra caution if there are several sub-units
    q_rateOfChangeOfFrequencyTransfer
    q_resDemandLargestInfeedTransfer

    // Unit Operation
    q_maxDownward
    q_maxDownwardOfflineReserve
    q_maxUpward
    q_maxUpwardOfflineReserve
*    q_reserveProvision
    q_reserveProvisionOnline
    q_startshut
    q_startuptype
    q_onlineLimit
    q_onlineOnStartUp
    q_offlineAfterShutDown
    q_onlineMinUptime
*    q_onlineCyclic
    q_genRamp
    q_rampUpLimit
    q_rampDownLimit
    q_rampUpDown
    q_rampSlack
    q_conversionDirectInputOutput
    q_conversionSOS2InputIntermediate
    q_conversionSOS2Constraint
    q_conversionSOS2IntermediateOutput
    q_conversionIncHR
    q_conversionIncHRMaxOutput
    q_conversionIncHRBounds
    q_conversionIncHR_help1
    q_conversionIncHR_help2
    q_unitEqualityConstraint
    q_unitGreaterThanConstraint
*    q_commodityUseLimit

    // Energy Transfer
    q_transfer
    q_transferRightwardLimit
    q_transferLeftwardLimit
    q_resTransferLimitRightward
    q_resTransferLimitLeftward
*    q_reserveProvisionRightward
*    q_reserveProvisionLeftward
    q_transferTwoWayLimit1
*    q_transferTwoWayLimit2

    // State Variables
    q_stateSlack
    q_stateUpwardLimit
    q_stateDownwardLimit
    q_boundStateMaxDiff
    q_boundCyclic

    // Policy
    q_inertiaMin
    q_instantaneousShareMax
    q_constrainedOnlineMultiUnit
    q_capacityMargin
*    q_constrainedCapMultiUnit
*    q_emissioncap
<<<<<<< HEAD
*    q_energyLimit
*    q_energyShareLimit
=======
*    q_energyMax
*    q_energyShareMax
*    q_energyShareMin
>>>>>>> a8bb1b1d
    q_ReserveShareMax

$ifthen exist '%input_dir%/schedule_additional_constraints.gms'
   $$include '%input_dir%/schedule_additional_constraints.gms'      // Declare additional constraints from the input data
$endif
/;
<|MERGE_RESOLUTION|>--- conflicted
+++ resolved
@@ -85,14 +85,8 @@
     q_capacityMargin
 *    q_constrainedCapMultiUnit
 *    q_emissioncap
-<<<<<<< HEAD
 *    q_energyLimit
 *    q_energyShareLimit
-=======
-*    q_energyMax
-*    q_energyShareMax
-*    q_energyShareMin
->>>>>>> a8bb1b1d
     q_ReserveShareMax
 
 $ifthen exist '%input_dir%/schedule_additional_constraints.gms'
