--- conflicted
+++ resolved
@@ -50,15 +50,9 @@
 equations
     // Objective Function, Energy Balance, and Reserve demand
     q_obj "Objective function"
-<<<<<<< HEAD
     q_balance(grid, node, mType, s, f, t) "Energy demand must be satisfied at each node"
     q_resDemand(restype, up_down, node, s, f, t) "Procurement for each reserve type is greater than demand"
-    q_resDemand_Infeed(grid, restype, up_down,node, s, f, t ,unit) "N-1 Reserve"
-=======
-    q_balance(grid, node, mType, f, t) "Energy demand must be satisfied at each node"
-    q_resDemand(restype, up_down, node, f, t) "Procurement for each reserve type is greater than demand"
-    q_resDemandLargestInfeedUnit(grid, restype, up_down, node, unit, f, t) "N-1 Reserve"
->>>>>>> 9fc2c568
+    q_resDemandLargestInfeedUnit(grid, restype, up_down, node, unit, s, f, t) "N-1 Reserve"
     // Unit Operation
     q_maxDownward(mType, s, grid, node, unit, f, t) "Downward commitments will not undercut power plant minimum load constraints or maximum elec. consumption"
     q_maxUpward(mType, s, grid, node, unit, f, t) "Upward commitments will not exceed maximum available capacity or consumed power"
