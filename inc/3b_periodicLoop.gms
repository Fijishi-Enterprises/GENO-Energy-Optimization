--- conflicted
+++ resolved
@@ -126,11 +126,7 @@
 Option clear = q_emissioncap;
 Option clear = q_energyShareMax;
 Option clear = q_energyShareMin;
-<<<<<<< HEAD
-=======
-Option clear = q_minCons;
 Option clear = q_ReserveShareMax;
->>>>>>> ee281454
 
 * --- Temporary Time Series ---------------------------------------------------
 
