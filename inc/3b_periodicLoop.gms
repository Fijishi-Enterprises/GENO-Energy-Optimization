$ontext
This file is part of Backbone.

Backbone is free software: you can redistribute it and/or modify
it under the terms of the GNU Lesser General Public License as published by
the Free Software Foundation, either version 3 of the License, or
(at your option) any later version.

Backbone is distributed in the hope that it will be useful,
but WITHOUT ANY WARRANTY; without even the implied warranty of
MERCHANTABILITY or FITNESS FOR A PARTICULAR PURPOSE.  See the
GNU Lesser General Public License for more details.

You should have received a copy of the GNU Lesser General Public License
along with Backbone.  If not, see <http://www.gnu.org/licenses/>.
$offtext

* =============================================================================
* --- Initialize unnecessary parameters and variables in order to save memory -
* =============================================================================

* --- Variables ---------------------------------------------------------------

// Free Variables
Option clear = v_gen;
Option clear = v_state;
Option clear = v_genRamp;
Option clear = v_transfer;
// Integer Variables
Option clear = v_online_MIP;
Option clear = v_invest_MIP;
Option clear = v_investTransfer_MIP;
<<<<<<< HEAD
=======
// Binary Variables
Option clear = v_help_inc;
>>>>>>> c6529b72
// SOS2 Variables
Option clear = v_sos2;
// Positive Variables
Option clear = v_fuelUse;
Option clear = v_startup;
Option clear = v_shutdown;
Option clear = v_genRampUpDown;
Option clear = v_spill;
Option clear = v_transferRightward;
Option clear = v_transferLeftward;
Option clear = v_resTransferRightward;
Option clear = v_resTransferLeftward;
Option clear = v_reserve;
Option clear = v_investTransfer_LP;
Option clear = v_online_LP;
Option clear = v_invest_LP;
<<<<<<< HEAD
=======
Option clear = v_gen_inc;
>>>>>>> c6529b72
// Feasibility control
Option clear = v_stateSlack;
Option clear = vq_gen;
Option clear = vq_resDemand;
Option clear = vq_resMissing;

* --- Equations ---------------------------------------------------------------

// Objective Function, Energy Balance, and Reserve demand
Option clear = q_obj;
Option clear = q_balance;
Option clear = q_resDemand;

// Unit Operation
Option clear = q_maxDownward;
Option clear = q_maxUpward;
Option clear = q_reserveProvision;
Option clear = q_startshut;
Option clear = q_startuptype;
Option clear = q_onlineLimit;
Option clear = q_onlineMinUptime;
Option clear = q_onlineCyclic;
Option clear = q_onlineOnStartUp;
Option clear = q_offlineAfterShutdown;
Option clear = q_genRamp;
Option clear = q_rampUpLimit;
Option clear = q_rampDownLimit;
Option clear = q_rampUpDown;
Option clear = q_rampSlack;
Option clear = q_outputRatioFixed;
Option clear = q_outputRatioConstrained;
Option clear = q_conversionDirectInputOutput;
Option clear = q_conversionSOS2InputIntermediate;
Option clear = q_conversionSOS2Constraint;
Option clear = q_conversionSOS2IntermediateOutput;
<<<<<<< HEAD
=======
Option clear = q_conversionIncHR;
Option clear = q_conversionIncHRMaxGen;
Option clear = q_conversionIncHRBounds;
Option clear = q_conversionIncHR_help1;
Option clear = q_conversionIncHR_help2;
>>>>>>> c6529b72
Option clear = q_fuelUseLimit;

// Energy Transfer
Option clear = q_transfer;
Option clear = q_transferRightwardLimit;
Option clear = q_transferLeftwardLimit;
Option clear = q_resTransferLimitRightward;
Option clear = q_resTransferLimitLeftward;
Option clear = q_reserveProvisionRightward;
Option clear = q_reserveProvisionLeftward;

// State Variables
Option clear = q_stateSlack;
Option clear = q_stateUpwardLimit;
Option clear = q_stateDownwardLimit;
Option clear = q_boundStateMaxDiff;
Option clear = q_boundCyclic;

// Policy
Option clear = q_inertiaMin;
Option clear = q_instantaneousShareMax;
Option clear = q_constrainedOnlineMultiUnit;
Option clear = q_capacityMargin;
Option clear = q_constrainedCapMultiUnit;
Option clear = q_emissioncap;
Option clear = q_energyShareMax;
Option clear = q_energyShareMin;
<<<<<<< HEAD
=======

>>>>>>> c6529b72

* --- Temporary Time Series ---------------------------------------------------

// Initialize temporary time series
Option clear = ts_unit_;
*Option clear = ts_effUnit_;
*Option clear = ts_effGroupUnit_;
Option clear = ts_influx_;
Option clear = ts_cf_;
Option clear = ts_unit_;
Option clear = ts_reserveDemand_;
Option clear = ts_node_;


* =============================================================================
* --- Determine the forecast-intervals included in the current solve ----------
* =============================================================================

// Determine the time steps of the current solve
tSolveFirst = ord(tSolve);  // tSolveFirst: the start of the current solve, t0 used only for initial values

* --- Build the forecast-time structure using the intervals -------------------

// Initializing forecast-time structure sets
Option clear = p_stepLength;
Option clear = msft;
Option clear = mft;
Option clear = ft;
Option clear = sft;
<<<<<<< HEAD
Option clear = s_active, clear = s_stochastic, clear = s_scenario, clear = ss;
Option clear = mst_start, clear = mst_end;
=======
Option clear = mst_start, clear = mst_end;
if(mSettings(mSolve, 'scenarios'),  // Only clear these if using long-term scenarios
    Options clear = s_active, clear = s_scenario, clear = ss;
);

>>>>>>> c6529b72

// Initialize the set of active t:s, counters and interval time steps
Option clear = t_active;
Option clear = tt_block;
Option clear = cc;
tCounter = 1;
count_sample = 1;

// Determine the set of active interval counters (or blocks of intervals)
cc(counter)${ mInterval(mSolve, 'stepsPerInterval', counter) }
    = yes;

// Update tForecastNext
tForecastNext(mSolve)
    ${ tSolveFirst >= tForecastNext(mSolve) }
    = tForecastNext(mSolve) + mSettings(mSolve, 't_forecastJump');

// Calculate forecast length
currentForecastLength
    = max(  mSettings(mSolve, 't_forecastLengthUnchanging'),  // Unchanging forecast length would remain the same
            mSettings(mSolve, 't_forecastLengthDecreasesFrom') - [mSettings(mSolve, 't_forecastJump') - {tForecastNext(mSolve) - tSolveFirst}] // While decreasing forecast length has a fixed horizon point and thus gets shorter
            );   // Larger forecast horizon is selected

// Is there any case where t_forecastLength should be larger than t_horizon? Could happen if one doesn't want to join forecasts at the end of the solve horizon.
// If not, add a check for currentForecastLength <= mSettings(mSolve, 't_horizon')
// and change the line below to 'tSolveLast = ord(tSolve) + mSettings(mSolve, 't_horizon');'
tSolveLast = ord(tSolve) + mSettings(mSolve, 't_horizon');  // tSolveLast: the end of the current solve
Option clear = t_current;
t_current(t_full(t))
    ${  ord(t) >= tSolveFirst
        and ord (t) <= tSolveLast
        }
    = yes;

// Loop over the defined blocks of intervals
loop(cc(counter),

    // Abort if stepsPerInterval is less than one
    if(mInterval(mSolve, 'stepsPerInterval', counter) < 1,
        abort "stepsPerInterval < 1 is not defined!";
    );  // END IF stepsPerInterval

    // Time steps within the current block
    option clear = tt;
    tt(t_current(t))
        ${ord(t) >= tSolveFirst + tCounter
          and ord(t) <= min(tSolveFirst
                            + mInterval(mSolve, 'lastStepInIntervalBlock', counter),
                            tSolveLast)
         } = yes;

    // Store the interval time steps for each interval block (counter)
    tt_block(counter, tt) = yes;

    // Initialize tInterval
    Option clear = tt_interval;

    // If stepsPerInterval equals one, simply use all the steps within the block
    if(mInterval(mSolve, 'stepsPerInterval', counter) = 1,
        tt_interval(tt(t)) = yes; // Include all time steps within the block

    // If stepsPerInterval exceeds 1 (stepsPerInterval < 1 not defined)
    elseif mInterval(mSolve, 'stepsPerInterval', counter) > 1,
        tt_interval(tt(t)) // Select the active time steps within the block
             ${mod(ord(t) - tSolveFirst - tCounter,
                   mInterval(mSolve, 'stepsPerInterval', counter)) = 0
              } = yes;

    ); // END ELSEIF intervalLenght

    // Calculate the interval length in hours
    p_stepLength(mf(mSolve, f_solve), tt_interval(t))
      = mInterval(mSolve, 'stepsPerInterval', counter) * mSettings(mSolve, 'stepLengthInHours');
    p_stepLengthNoReset(mf(mSolve, f_solve), tt_interval(t)) = p_stepLength(mSolve, f_solve, t);

    // Determine the combinations of forecasts and intervals
    // Include the t_jump for the realization
    mft(mf(mSolve, f_solve), tt_interval(t))
       ${ord(t) <= tSolveFirst + mSettings(mSolve, 't_jump')
         and mf_realization(mSolve, f_solve)
        } = yes;

    // Include the full horizon for the central forecast
    mft(mf(mSolve, f_solve), tt_interval(t))
      ${ord(t) > tSolveFirst + mSettings(mSolve, 't_jump')
        and (mf_central(mSolve, f_solve)
             or mSettings('schedule', 'forecasts') = 0)
       } = yes;

    // Include up to forecastLength for remaining forecasts
    mft(mf(mSolve, f_solve), tt_interval(t))
      ${not mf_central(mSolve, f_solve)
        and not mf_realization(mSolve, f_solve)
        and ord(t) > tSolveFirst + mSettings(mSolve, 't_jump')
        and ord(t) <= tSolveFirst + currentForecastLength
       } = yes;

    // Set of locked combinations of forecasts and intervals for the reserves?

    // Update tActive
    t_active(tt_interval) = yes;

    // Loop over defined samples
    msft(msf(mSolve, s, f_solve), tt_interval(t))
        ${ord(t) > msStart(mSolve, s) + tSolveFirst - 1 // Move the samples along with the dispatch
          and ord(t) < msEnd(mSolve, s) + tSolveFirst   // Move the samples along with the dispatch
         } = mft(mSolve, f_solve, t);

    // Create stochastic programming scenarios
    if(mSettings(mSolve, 'scenarios'),
        // Select root sample and central forecast
        loop((ms_initial(mSolve, s_), mf_central(mSolve, f_)),
            s_active(s_) = yes;
            loop(scenario$(ord(scenario) <= mSettings(mSolve, 'scenarios')),
                s_scenario(s_, scenario) = yes;
                loop(tt_interval(t)$(ord(t) >= msEnd(mSolve, s_) + tSolveFirst),
                    mft(mSolve, f_, t) = yes;
                    loop(s$(ord(s) = mSettings(mSolve, 'samples') + count_sample),
                        s_active(s) = yes;
<<<<<<< HEAD
                        s_stochastic(s) = yes;
=======
                        ms_central(mSolve, s) = yes;
>>>>>>> c6529b72
                        msft(mSolve, s, f_, t) = yes;
                        s_scenario(s, scenario) = yes;
                        p_msProbability(mSolve, s) = p_scenProbability(scenario);
                        msStart(mSolve, s) = ord(t) - tSolveFirst;
                        msEnd(mSolve, s)
                          = ord(t) - tSolveFirst
                            + mInterval(mSolve, 'stepsPerInterval', counter);
                    );
                    count_sample = count_sample + 1;
                );
            );
            msf(mSolve, s, f_) = s_active(s);
        );
        ms(mSolve, s) = s_active(s);
    );
    // Reduce the model dimension
    ft(f_solve, tt_interval(t)) = mft(mSolve, f_solve, t);

    // Reduce the sample dimension
    sft(s, f, t)$msft(mSolve, s, f, t) = ft(f, t);

    // Update tCounter for the next block of intervals
    tCounter = mInterval(mSolve, 'lastStepInIntervalBlock', counter) + 1;

); // END loop(counter)

* Build stochastic tree by definfing previous samples
Option clear = s_prev;
loop(scenario$(ord(scenario) <= mSettings(mSolve, 'scenarios')),
    loop(s_scenario(s, scenario),
        if(not ms_initial(mSolve, s), ss(s, s_prev) = yes);
        Option clear = s_prev; s_prev(s) = yes;
    );
);

* --- Define sample offsets for creating stochastic scenarios -----------------

Option clear = dt_scenarioOffset;

loop(s_scenario(s, scenario)$(ord(s) > 1 and ord(scenario) > 1),
    loop(gn_scenarios(grid, node, timeseries),
         dt_scenarioOffset(grid, node, timeseries, s)
             = (ord(scenario) - 1) * mSettings(mSolve, 'scenarioLength');
    );

    loop(gn_scenarios(grid, node, param_gnBoundaryTypes),
      dt_scenarioOffset(grid, node, param_gnBoundaryTypes, s)
          = (ord(scenario) - 1) * mSettings(mSolve, 'scenarioLength');
    );

    loop(gn_scenarios(flow, node, timeseries),
        dt_scenarioOffset(flow, node, timeseries, s)
            = (ord(scenario) - 1) * mSettings(mSolve, 'scenarioLength');
    );
);


* --- Determine various other forecast-time sets required for the model -------

// Set of realized intervals in the current solve
Option clear = ft_realized;
ft_realized(ft(f_solve, t))
    ${  mf_realization(mSolve, f_solve)
        and ord(t) <= tSolveFirst + mSettings(mSolve, 't_jump')
        }
    = yes;

Option clear = sft_realized;
sft_realized(sft(s, ft_realized(f_solve, t))) = yes;

// Update the set of realized intervals in the whole simulation so far
ft_realizedNoReset(ft_realized(f, t)) = yes;
sft_realizedNoReset(sft_realized(s, f, t)) = yes;
// Update the set of realized intervals in the whole simulation so far, including model and sample dimensions
msft_realizedNoReset(msft(mSolve, s, ft_realized(f, t))) = yes;

// Include the necessary amount of historical timesteps to the active time step set of the current solve
loop(ft_realizedNoReset(f, t),
    t_active(t)
        ${  ord(t) <= tSolveFirst
            and ord(t) > tSolveFirst + tmp_dt // Strict inequality accounts for tSolvefirst being one step before the first ft step.
            }
        = yes;
); // END loop(ft_realizedNoReset

// Time step displacement to reach previous time step
option clear = dt;
option clear = dt_next;
tmp = max(tSolveFirst + tmp_dt, 1); // The ord(t) of the first time step in t_active, cannot decrease below 1 to avoid referencing time steps before t000000
loop(t_active(t),
    dt(t) = tmp - ord(t);
    dt_next(t+dt(t)) = -dt(t);
    tmp = ord(t);
); // END loop(t_active)

// First model ft
Option clear = mft_start;
mft_start(mf_realization(mSolve, f), tSolve)
    = yes
;
// Last model fts
Option clear = mft_lastSteps;
mft_lastSteps(mSolve, ft(f,t))
    ${ not dt_next(t) }
    = yes
;

// Sample start and end intervals
loop(ms(mSolve, s),
    tmp = 1;
    tmp_ = 1;
    loop(t_active(t),
        if(tmp and ord(t) - tSolveFirst + 1 > msStart(mSolve, s),
            mst_start(mSolve, s, t) = yes;
            tmp = 0;
        );
        if(tmp_ and ord(t) - tSolveFirst + 1 > msEnd(mSolve, s),
            mst_end(mSolve, s, t+dt(t)) = yes;
            tmp_ = 0;
        );
    ); // END loop(t_active)
    // If the last interval of a sample is in mft_lastSteps, the method above does not work
    if(tmp_,
        mst_end(mSolve, s, t)${sum(f_solve, mft_lastSteps(mSolve, f_solve, t))} = yes;
    );
); // END loop(ms)
// Displacement from the first interval of a sample to the previous interval is always -1,
// except for stochastic samples
<<<<<<< HEAD
dt(t)${sum(ms(mSolve, s)$(not s_stochastic(s)), mst_start(mSolve, s, t))} = -1;
=======
dt(t)${sum(ms(mSolve, s)$(not ms_central(mSolve, s)), mst_start(mSolve, s, t))} = -1;
>>>>>>> c6529b72

// Forecast index displacement between realized and forecasted intervals
// NOTE! This set cannot be reset without references to previously solved time steps in the stochastic tree becoming ill-defined!
df(f_solve(f), t_active(t))${ ord(t) <= tSolveFirst + mSettings(mSolve, 't_jump') }
    = sum(mf_realization(mSolve, f_), ord(f_) - ord(f));
// If using scenarios, central forecast will be using realized data
if(mSettings('schedule', 'scenarios'),
    loop(ms_initial(mSolve, s),
        df_scenario(f_solve(f), t_active(t))${ord(t) > msEnd(mSolve, s)}
          = sum(mf_realization(mSolve, f_), ord(f_) - ord(f));
    );
);

// Forecast displacement between central and forecasted intervals at the end of forecast horizon
Option clear = df_central; // This can be reset.
df_central(ft(f,t))${   ord(t) > tSolveFirst + currentForecastLength - p_stepLength(mSolve, f, t) / mSettings(mSolve, 'stepLengthInHours')
                        and ord(t) <= tSolveFirst + currentForecastLength
                        and not mf_realization(mSolve, f)
                        }
    = sum(mf_central(mSolve, f_), ord(f_) - ord(f));

// Forecast index displacement between realized and forecasted intervals, required for locking reserves ahead of (dispatch) time.
Option clear = df_reserves;
df_reserves(node, restype, ft(f, t))
    ${  p_nReserves(node, restype, 'update_frequency')
        and p_nReserves(node, restype, 'gate_closure')
        and ord(t) <= tSolveFirst + p_nReserves(node, restype, 'gate_closure') + p_nReserves(node, restype, 'update_frequency') - mod(tSolveFirst - 1 + p_nReserves(node, restype, 'gate_closure') + p_nReserves(node, restype, 'update_frequency') - p_nReserves(node, restype, 'update_offset'), p_nReserves(node, restype, 'update_frequency'))
        }
    = sum(f_${ mf_realization(mSolve, f_) }, ord(f_) - ord(f)) + Eps; // The Eps ensures that checks to see if df_reserves exists return positive even if the displacement is zero.

// Set of ft-steps where the reserves are locked due to previous commitment
Option clear = ft_reservesFixed;
ft_reservesFixed(node, restype, f_solve(f), t_active(t))
    ${  mf_realization(mSolve, f)
        and not tSolveFirst = mSettings(mSolve, 't_start') // No reserves are locked on the first solve!
        and p_nReserves(node, restype, 'update_frequency')
        and p_nReserves(node, restype, 'gate_closure')
        and ord(t) <= tSolveFirst + p_nReserves(node, restype, 'gate_closure') + p_nReserves(node, restype, 'update_frequency') - mod(tSolveFirst - 1 + p_nReserves(node, restype, 'gate_closure') - mSettings(mSolve, 't_jump') + p_nReserves(node, restype, 'update_frequency') - p_nReserves(node, restype, 'update_offset'), p_nReserves(node, restype, 'update_frequency')) - mSettings(mSolve, 't_jump')
        and not [   restypeReleasedForRealization(restype) // Free desired reserves for the to-be-realized time steps
                    and ft_realized(f, t)
                    ]
        }
    = yes;

* =============================================================================
* --- Defining unit aggregations and ramps ------------------------------------
* =============================================================================

// Units active on each ft
Option clear = uft;
uft(unit, ft(f, t))${   (   [
                                ord(t) <= tSolveFirst + p_unit(unit, 'lastStepNotAggregated')
                                and (unit_aggregated(unit) or unit_noAggregate(unit)) // Aggregated and non-aggregate units
                            ]
                            or
                            [
                                ord(t) > tSolveFirst + p_unit(unit, 'lastStepNotAggregated')
                                and (unit_aggregator(unit) or unit_noAggregate(unit)) // Aggregator and non-aggregate units
                            ]
                        )
                        and not sameas(unit, 'empty')
                     }
// only units with capacities or investment option
    = yes;

// First ft:s for each aggregator unit
Option clear = uft_aggregator_first;
loop(unit${unit_aggregator(unit)},
    tmp = card(t);
    loop(uft(unit, f, t),
        if(ord(t) < tmp,
            tmp = ord(t)
        );
    );
    uft_aggregator_first(uft(unit, f, t))${ord(t) = tmp} = yes;
);

// Active units in nodes on each ft
Option clear = nuft;
nuft(nu(node, unit), ft(f, t))${    uft(unit, f, t) }
    = yes
;
// Active (grid, node, unit) on each ft
Option clear = gnuft;
gnuft(gn(grid, node), uft(unit, f, t))${    nuft(node, unit, f, t)  }
    = yes
;
// Active (grid, node, unit, slack, up_down) on each ft step with ramp restrictions
Option clear = gnuft_rampCost;
gnuft_rampCost(gnu(grid, node, unit), slack, ft(f, t))${ gnuft(grid, node, unit, f, t)
                                                         and p_gnuBoundaryProperties(grid, node, unit, slack, 'rampCost')
                                                         }
    = yes;
// Active (grid, node, unit) on each ft step with ramp restrictions
Option clear = gnuft_ramp;
gnuft_ramp(gnuft(grid, node, unit, f, t))${ p_gnu(grid, node, unit, 'maxRampUp')
                                            OR p_gnu(grid, node, unit, 'maxRampDown')
                                            OR sum(slack, gnuft_rampCost(grid, node, unit, slack, f, t))
                                            }
    = yes;

* --- Defining unit efficiency groups etc. ------------------------------------

// Initializing
Option clear = suft;
Option clear = sufts;

// Loop over the defined efficiency groups for units
loop(effLevelGroupUnit(effLevel, effGroup, unit)${ mSettingsEff(mSolve, effLevel) },
    // Determine the used effGroup for each uft
    suft(effGroup, uft(unit, f, t))${   ord(t) >= tSolveFirst + mSettingsEff(mSolve, effLevel - 1) + 1
                                        and ord(t) <= tSolveFirst + mSettingsEff(mSolve, effLevel) }
        = yes;
); // END loop(effLevelGroupUnit)

// Determine the efficiency selectors for suft
sufts(suft(effGroup, unit, f, t), effSelector)${    effGroupSelector(effGroup, effSelector) }
    = yes
;

// Units with online variables on each ft
Option clear = uft_online;
Option clear = uft_onlineLP;
Option clear = uft_onlineMIP;
Option clear = uft_onlineLP_withPrevious;
Option clear = uft_onlineMIP_withPrevious;

// Determine the intervals when units need to have online variables.
loop(effOnline(effSelector),
    uft_online(uft(unit, f, t))${ suft(effOnline, unit, f, t) }
        = yes;
); // END loop(effOnline)
uft_onlineLP(uft(unit, f, t))${ suft('directOnLP', unit, f, t) }
    = yes;
uft_onlineMIP(uft_online(unit, f, t)) = uft_online(unit, f, t) - uft_onlineLP(unit, f, t);

// Units with start-up and shutdown trajectories
Option clear = uft_startupTrajectory;
Option clear = uft_shutdownTrajectory;

// Determine the intervals when units need to follow start-up and shutdown trajectories.
loop(uft_online(unit, f, t)${ p_u_runUpTimeIntervals(unit) },
    uft_startupTrajectory(unit, f, t)${ord(t) <= tSolveFirst + mSettings(mSolve, 't_trajectoryHorizon')}
        = yes;
); // END loop(uf_online)
loop(uft_online(unit, f, t)${ p_u_shutdownTimeIntervals(unit) },
    uft_shutdownTrajectory(unit, f, t)${ord(t) <= tSolveFirst + mSettings(mSolve, 't_trajectoryHorizon')}
        = yes;
); // END loop(uf_online)

* -----------------------------------------------------------------------------
* --- Displacements for start-up and shutdown decisions -----------------------
* -----------------------------------------------------------------------------

// Form a temporary clone of the t_active set
Option clear = tt;
tt(t_active(t)) = yes;

// Calculate dtt: displacement needed to reach any previous time interval
// (needed to calculate dt_toStartup and dt_toShutdown)
Option clear = dtt;
dtt(t_active(t), tt(t_))
    ${ ord(t_) <= ord(t) }
    = ord(t_) - ord(t);

* --- Start-up decisions ------------------------------------------------------

// Calculate dt_toStartup: in case the unit becomes online in the current time interval,
// displacement needed to reach the time interval where the unit was started up
Option clear = dt_toStartup;
loop(runUpCounter(unit, 'c000'), // Loop over units with meaningful run-ups
    loop(t_active(t),
        dt_toStartup(unit, tt(t_)) // tt still used as a clone of t_active (see above)
            ${  dtt(t_, t) > - p_u_runUpTimeIntervalsCeil(unit)
                and dtt(t_, t+dt(t)) <= - p_u_runUpTimeIntervalsCeil(unit)
                }
            = dtt(t_, t+dt(t));
    ); // END loop(t_active)
); // END loop(runUpCounter)

* --- Shutdown decisions ------------------------------------------------------

// Calculate dt_toShutdown: in case the generation of the unit becomes zero in
// the current time interval, displacement needed to reach the time interval where
// the shutdown decisions was made
Option clear = dt_toShutdown;
loop(shutdownCounter(unit, 'c000'), // Loop over units with meaningful shutdowns
    loop(t_active(t),
        dt_toShutdown(unit, tt(t_)) // tt still used as a clone of t_active (see above)
            ${  dtt(t_, t) > - p_u_shutdownTimeIntervalsCeil(unit)
                and dtt(t_, t+dt(t)) <= -p_u_shutdownTimeIntervalsCeil(unit)
                }
            = dtt(t_, t+dt(t));
    ); // END loop(t_active)
); // END loop(runUpCounter)

* --- Historical Unit LP and MIP information ----------------------------------

uft_onlineLP_withPrevious(uft_onlineLP(unit, f, t)) = yes;
uft_onlineMIP_withPrevious(uft_onlineMIP(unit, f, t)) = yes;

// Units with online variables on each active ft starting at t0
loop(mft_start(mSolve, f, t_), // Check the uft_online used on the first time step of the current solve
    uft_onlineLP_withPrevious(unit, f, t_active(t)) // Include all historical t_active
        ${  uft_onlineLP(unit, f, t_+1) // Displace by one to reach the first current time step
            and ord(t) <= tSolveFirst // Include all historical t_active
            }
         = yes;
    uft_onlineMIP_withPrevious(unit, f, t_active(t)) // Include all historical t_active
        ${  uft_onlineMIP(unit, f, t_+1) // Displace by one to reach the first current time step
            and ord(t) <= tSolveFirst // Include all historical t_active
            }
        = yes;
); // END loop(mft_start)

// Historical Unit LP and MIP information for models with multiple samples
// If this is the very first solve
if(tSolveFirst = mSettings(mSolve, 't_start'),
    // Sample start intervals
    loop(mst_start(mSolve, s, t),
        uft_onlineLP_withPrevious(unit, f, t+dt(t)) // Displace by one to reach the time step just before the sample
            ${  uft_onlineLP(unit, f, t)
                }
             = yes;
        uft_onlineMIP_withPrevious(unit, f, t+dt(t)) // Displace by one to reach the time step just before the sample
            ${  uft_onlineMIP(unit, f, t)
                }
            = yes;
    ); // END loop(mst_start)
); // END if(tSolveFirst)<|MERGE_RESOLUTION|>--- conflicted
+++ resolved
@@ -30,11 +30,8 @@
 Option clear = v_online_MIP;
 Option clear = v_invest_MIP;
 Option clear = v_investTransfer_MIP;
-<<<<<<< HEAD
-=======
 // Binary Variables
 Option clear = v_help_inc;
->>>>>>> c6529b72
 // SOS2 Variables
 Option clear = v_sos2;
 // Positive Variables
@@ -51,10 +48,7 @@
 Option clear = v_investTransfer_LP;
 Option clear = v_online_LP;
 Option clear = v_invest_LP;
-<<<<<<< HEAD
-=======
 Option clear = v_gen_inc;
->>>>>>> c6529b72
 // Feasibility control
 Option clear = v_stateSlack;
 Option clear = vq_gen;
@@ -90,14 +84,11 @@
 Option clear = q_conversionSOS2InputIntermediate;
 Option clear = q_conversionSOS2Constraint;
 Option clear = q_conversionSOS2IntermediateOutput;
-<<<<<<< HEAD
-=======
 Option clear = q_conversionIncHR;
 Option clear = q_conversionIncHRMaxGen;
 Option clear = q_conversionIncHRBounds;
 Option clear = q_conversionIncHR_help1;
 Option clear = q_conversionIncHR_help2;
->>>>>>> c6529b72
 Option clear = q_fuelUseLimit;
 
 // Energy Transfer
@@ -125,10 +116,6 @@
 Option clear = q_emissioncap;
 Option clear = q_energyShareMax;
 Option clear = q_energyShareMin;
-<<<<<<< HEAD
-=======
-
->>>>>>> c6529b72
 
 * --- Temporary Time Series ---------------------------------------------------
 
@@ -158,16 +145,11 @@
 Option clear = mft;
 Option clear = ft;
 Option clear = sft;
-<<<<<<< HEAD
-Option clear = s_active, clear = s_stochastic, clear = s_scenario, clear = ss;
-Option clear = mst_start, clear = mst_end;
-=======
 Option clear = mst_start, clear = mst_end;
 if(mSettings(mSolve, 'scenarios'),  // Only clear these if using long-term scenarios
     Options clear = s_active, clear = s_scenario, clear = ss;
 );
 
->>>>>>> c6529b72
 
 // Initialize the set of active t:s, counters and interval time steps
 Option clear = t_active;
@@ -287,11 +269,7 @@
                     mft(mSolve, f_, t) = yes;
                     loop(s$(ord(s) = mSettings(mSolve, 'samples') + count_sample),
                         s_active(s) = yes;
-<<<<<<< HEAD
-                        s_stochastic(s) = yes;
-=======
                         ms_central(mSolve, s) = yes;
->>>>>>> c6529b72
                         msft(mSolve, s, f_, t) = yes;
                         s_scenario(s, scenario) = yes;
                         p_msProbability(mSolve, s) = p_scenProbability(scenario);
@@ -420,11 +398,7 @@
 ); // END loop(ms)
 // Displacement from the first interval of a sample to the previous interval is always -1,
 // except for stochastic samples
-<<<<<<< HEAD
-dt(t)${sum(ms(mSolve, s)$(not s_stochastic(s)), mst_start(mSolve, s, t))} = -1;
-=======
 dt(t)${sum(ms(mSolve, s)$(not ms_central(mSolve, s)), mst_start(mSolve, s, t))} = -1;
->>>>>>> c6529b72
 
 // Forecast index displacement between realized and forecasted intervals
 // NOTE! This set cannot be reset without references to previously solved time steps in the stochastic tree becoming ill-defined!
