--- conflicted
+++ resolved
@@ -266,26 +266,6 @@
           )
 ;
 
-<<<<<<< HEAD
-*p_unitEmissionCost(unit, node, emission)${nu(node, unit) and p_nEmission(node, emission)}
-*    = p_nEmission(node, emission)
-*        / 1e3 // NOTE!!! Conversion to t/MWh from kg/MWh in data
-*        * sum(gnu_input(grid, node, unit),
-*            + p_gnPolicy(grid, node, 'emissionTax', emission)
-*          )
-*;
-
-// If the start-up fuel fraction is not defined, it equals 1
-*p_uStartupfuel(unit, commodity, 'fixedFuelFraction')${ ( p_unit(unit, 'startFuelConsHot')
-*                                                         or p_unit(unit, 'startFuelConsWarm')
-*                                                         or p_unit(unit, 'startFuelConsCold')
-*                                                       )
-*                                                       and un_commodity(unit, commodity)
-*                                                       and not p_uStartupfuel(unit, commodity, 'fixedFuelFraction')
-*                                                     }
-*    = 1;
-=======
->>>>>>> 316300d0
 
 * =============================================================================
 * --- Determine Commodity Price Representation -------------------------------------
