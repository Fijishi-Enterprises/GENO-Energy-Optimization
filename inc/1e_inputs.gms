--- conflicted
+++ resolved
@@ -34,65 +34,6 @@
     $$goto no_input_gdx
 $endif
 
-<<<<<<< HEAD
-$$loaddcm grid
-$$loaddc node
-$$loaddc flow
-$$loaddc unittype
-$$loaddc unit
-$$loaddc unitUnittype
-$$loaddc unit_fail
-$$loaddc commodity
-$$loaddc unitUnitEffLevel
-$$loaddc effLevelGroupUnit
-$$loaddc group
-$$loaddc p_gn
-$$loaddc p_gnn
-    $$loaddc ts_gnn
-$$loaddc p_gnu_io
-$$loaddc p_gnuBoundaryProperties
-$$loaddc p_unit
-$$loaddc ts_unit
-$$loaddc p_unitConstraint
-$$loaddc p_unitConstraintNode
-$$loaddc restype
-$$loaddc restypeDirection
-$$loaddc restypeReleasedForRealization
-$$loaddc restype_inertia
-$$loaddc p_groupReserves
-$$loaddc p_groupReserves3D
-$$loaddc p_groupReserves4D
-$$loaddc p_gnuReserves
-$$loaddc p_gnnReserves
-$$loaddc p_gnuRes2Res
-$$loaddc ts_reserveDemand
-$$loaddc p_gnBoundaryPropertiesForStates
-$$loaddc p_uStartupfuel
-$$loaddc flowUnit
-$$loaddc emission
-$$loaddc p_nEmission
-$$loaddc ts_cf
-*$$loaddc p_price // Disabled for convenience, see line 278-> ("Determine Fuel Price Representation")
-$$loaddc ts_priceChange
-$$loaddc ts_influx
-$$loaddc ts_node
-$$loaddc p_s_discountFactor
-$$loaddc t_invest
-$$loaddc utAvailabilityLimits
-$$loaddc p_storageValue
-$$loaddc ts_storageValue
-$$loaddc uGroup
-$$loaddc gnuGroup
-$$loaddc gn2nGroup
-$$loaddc gnGroup
-$$loaddc sGroup
-$$loaddc p_groupPolicy
-$$loaddc p_groupPolicyUnit
-$$loaddc p_groupPolicyEmission
-$$loaddc gnss_bound
-$$loaddc uss_bound
-$$gdxin
-=======
 $loaddcm grid
 $loaddc node
 $loaddc flow
@@ -154,7 +95,6 @@
 
 $label no_input_gdx
 
->>>>>>> 3f0e463b
 
 * Read changes to inputdata through gdx files (e.g. node2.gdx, unit2.gdx, unit3.gdx) - allows scenarios through Sceleton Titan Excel files.
 $include 'inc/1e_scenChanges.gms'
@@ -472,17 +412,11 @@
 
 * --- Timeseries parameters for node-node connections -------------------------
 
-<<<<<<< HEAD
-// Nodes with flows
-gn2n_timeseries(grid, node, node_, 'availability')${p_gnn(grid, node, node_, 'useTimeseriesAvailability')}
-    = yes;
-=======
 // Transfer links with time series enabled for certain parameters
 gn2n_timeseries(grid, node, node_, 'availability')${p_gnn(grid, node, node_, 'useTimeseriesAvailability')}
     = yes;
 gn2n_timeseries(grid, node, node_, 'transferLoss')${p_gnn(grid, node, node_, 'useTimeseriesLoss')}
     = yes;
->>>>>>> 3f0e463b
 
 * =============================================================================
 * --- Reserves Sets & Parameters ----------------------------------------------
