* Ensure scenario reduction setting are given
if(mSettings(mSolve, 'red_num_leaves')
   or mSettings(mSolve, 'red_percentage'),

    // Get probabilitiesfor samples
    Option clear = p_sProbability;
    p_sProbability(s_active(s)) = p_msProbability(mSolve, s);

    // SCENRED2 parameters
    ScenRedParms('red_num_leaves') = min(mSettings(mSolve, 'red_num_leaves'),
                                     mSettings(mSolve, 'scenarios'));
    ScenRedParms('red_percentage') = mSettings(mSolve, 'red_percentage');
    ScenRedParms('scen_red') = 1$mSettings(mSolve, 'red_num_leaves'); // Reduce scenarios
    ScenRedParms('tree_con') = 1$mSettings(mSolve, 'red_percentage');  // Tree construction
    //ScenRedParms('report_level') = 2;
    ScenRedParms('run_time_limit') = 30;

$ifthene.debug3 %debug%>1
    ScenRedParms('visual_init') = 1;
    ScenRedParms('visual_red') = 1;
$endif.debug3

    // Calculate data for scenario reduction
    Option clear = ts_energy_;
    ts_energy_(s)
        = sum(sft(s, f, t)$mf_central(mSolve, f),
              sum(gn(grid, node),
                  ts_influx_(grid, node, s, f, t)
                   + sum((flowNode(flow, node), flowUnit(flow, unit))
                          $gnu_output(grid, node, unit),
                         ts_cf_(flow, node, s, f, t)
                          * p_gnu(grid, node, unit, 'capacity')
                     )
              ) * p_stepLength(mSolve, f, t)
          );

    // Export data
    execute_unload 'srin.gdx', ScenRedParms,
                           s_active, ss, p_sProbability,
                           ts_energy_;

    // Choose right null device
$ifthen.nullDevice %system.filesys% == 'MSNT' $set nuldev NUL
$else.nullDevice $set nuldev /dev/null
$endif.nullDevice

    // Execute SCENRED2 and load data
    put log "Executing SCENRED2"/; putclose log;
    execute 'scenred2 inc/scenred.cmd > %nuldev%';

    if(errorLevel,
        put log "!!! Scenario reduction (SCENRED2) failed. ";
        put log "See file 'sr.log' for details."/;
        put_utility log, 'Click' / 'sr.log';
        putclose;
        execError = execError + 1;
    else
        execute_load 'srout.gdx', ScenRedReport,
                                  ss=red_ancestor,
                                  p_sProbability=red_prob;

        // Update probabilities
        // Account for small errors from SCENRED2 where the probability of a single
        // scenario can be slightly above one.
        p_msProbability(mSolve, s) = min(p_sProbability(s), 1);

        // Update scenarios
        loop(mft_lastSteps(mSolve, f, t), // Select last time step
            // Select each scenario and the leaf sample of the scenario (using non-reduced msft)
            loop((scenario, msft(mSolve, s_, f, t))$s_scenario(s_, scenario),
                // Drop scenarios with zero probability
                s_scenario(s, scenario)$(not p_msProbability(mSolve, s_)) = no;
                // Build scenarios starting from the leaf samples
                Option clear = s_prev; s_prev(s_) = yes;
                tmp = 0;
                // Re-construct scenarios left from reduction
                while(not tmp and p_msProbability(mSolve, s_),
                    loop(ss(s__, s)$s_prev(s__),
                        s_scenario(s, scenario) = yes$p_msProbability(mSolve, s);
                        Option clear = s_prev; s_prev(s) = yes;
                        tmp = ms_initial(mSolve, s);
                    );
                );
            );
        );

<<<<<<< HEAD
*    $$ifthene.debug %debug%>0
*    put log "Used scenarios are:"/;
*    loop((ms_initial(mSolve, s), s_scenario(s, scenario)),
*        put log scenario.tl/;
*    );
*    putclose log;
*    $$endif.debug
=======
$ifthene.debug2 %debug%>0
            put log "Used scenarios are:"/;
            loop((ms_initial(mSolve, s), s_scenario(s, scenario)),
                put log scenario.tl/;
            );
            putclose log;
$endif.debug2
>>>>>>> 316300d0

        // Update sets
        ms(mSolve, s)$ms(mSolve, s) = yes$p_msProbability(mSolve, s);
        ms_central(mSolve, s)$ms_central(mSolve, s) = ms(mSolve, s);
        msf(mSolve, s, f)$msf(mSolve, s, f) = ms(mSolve, s);
        msft(mSolve, s, f, t)$msft(mSolve, s, f, t) = msf(mSolve, s, f);
        sft(s, f, t)$sft(s, f, t) = yes$p_msProbability(mSolve, s);
        mst_start(mSolve, s, t)$mst_start(mSolve, s, t) = ms(mSolve, s);
        mst_end(mSolve, s, t)$mst_end(mSolve, s, t) = ms(mSolve, s);

        // Clear data from removed samples
        ts_influx_(gn, s_active(s), ft)$(not p_sProbability(s)) = 0;
        ts_cf_(flowNode, s_active(s), ft)$(not p_sProbability(s)) = 0;
        ts_node_(gn, param_gnBoundaryTypes, s_active(s), ft)$(not p_sProbability(s)) = 0;

        s_active(s)$s_active(s) = yes$p_sProbability(s);
    );

else
    put log "!!! No scenario reduction setting given, skipping scenario reduction!"/;
);<|MERGE_RESOLUTION|>--- conflicted
+++ resolved
@@ -84,15 +84,6 @@
             );
         );
 
-<<<<<<< HEAD
-*    $$ifthene.debug %debug%>0
-*    put log "Used scenarios are:"/;
-*    loop((ms_initial(mSolve, s), s_scenario(s, scenario)),
-*        put log scenario.tl/;
-*    );
-*    putclose log;
-*    $$endif.debug
-=======
 $ifthene.debug2 %debug%>0
             put log "Used scenarios are:"/;
             loop((ms_initial(mSolve, s), s_scenario(s, scenario)),
@@ -100,7 +91,6 @@
             );
             putclose log;
 $endif.debug2
->>>>>>> 316300d0
 
         // Update sets
         ms(mSolve, s)$ms(mSolve, s) = yes$p_msProbability(mSolve, s);
