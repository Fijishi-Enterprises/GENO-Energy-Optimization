--- conflicted
+++ resolved
@@ -25,15 +25,9 @@
 
 // Determine the necessary horizon for updating data
 option clear = tmp;
-<<<<<<< HEAD
-tmp = max(mSettings(mSolve, 't_forecastLengthUnchanging') + mSettings(mSolve, 't_forecastJump'),
-          mSettings(mSolve, 't_forecastLengthDecreasesFrom')
-      );
-=======
 tmp = max(  mSettings(mSolve, 't_forecastLengthUnchanging'),
             mSettings(mSolve, 't_forecastLengthDecreasesFrom')
             );
->>>>>>> 37fc3f4e
 
 // Find time steps until the forecast horizon
 option clear = tt_forecast;
