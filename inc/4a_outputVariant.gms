--- conflicted
+++ resolved
@@ -145,17 +145,6 @@
         }
     = vq_gen.l(inc_dec, grid, node, f, t)
 ;
-<<<<<<< HEAD
-// Dummy reserve demand changes
-r_qResDemand(restypeDirectionNode(restype, up_down, node), ft_realized(f, t))$[ord(t) > mSettings(mSolve, 't_start') + mSettings(mSolve, 't_initializationPeriod')]
-    = vq_resDemand.l(restype, up_down, node, f, t)
-;
-// Dummy capacity
-r_qCapacity(gn(grid, node), ft_realized(f, t))$[ord(t) > mSettings(mSolve, 't_start') + mSettings(mSolve, 't_initializationPeriod')]
-    = vq_capacity.l(grid, node, f, t)
-;
-=======
->>>>>>> 716183df
 
 * =============================================================================
 * --- Diagnostics Results -----------------------------------------------------
