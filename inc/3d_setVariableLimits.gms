--- conflicted
+++ resolved
@@ -421,25 +421,15 @@
             = ts_node(grid, node, 'reference', f, t) // NOTE!!! ts_node_ doesn't contain initial values so using raw data instead.
                 * p_gnBoundaryPropertiesForStates(grid, node, 'reference', 'multiplier');
 
-<<<<<<< HEAD
-       // Initial online status for units
-       v_online_MIP.fx(unit, s, f, t)${  p_unit(unit, 'useInitialOnlineStatus') and uft_onlineMIP(unit, f, t+1)    //sets online status for one time step before the first solve
-                                                 }
+        // Initial online status for units
+        v_online_MIP.fx(unit, s, f, t)${p_unit(unit, 'useInitialOnlineStatus') and uft_onlineMIP(unit, f, t+1)}   //sets online status for one time step before the first solve
             = p_unit(unit, 'initialOnlineStatus');
 
-       v_online_LP.fx(unit, s, f, t)${p_unit(unit, 'useInitialOnlineStatus') and uft_onlineLP(unit, f, t+1)
-                                                 }
-=======
-        // Initial online status for units
-        v_online_MIP.fx(unit, f, t)${p_unit(unit, 'useInitialOnlineStatus') and uft_onlineMIP(unit, f, t+1)}   //sets online status for one time step before the first solve
+        v_online_LP.fx(unit, s, f, t)${p_unit(unit, 'useInitialOnlineStatus') and uft_onlineLP(unit, f, t+1)}
             = p_unit(unit, 'initialOnlineStatus');
 
-        v_online_LP.fx(unit, f, t)${p_unit(unit, 'useInitialOnlineStatus') and uft_onlineLP(unit, f, t+1)}
->>>>>>> 9fc2c568
-            = p_unit(unit, 'initialOnlineStatus');
-
         // Initial generation for units
-        v_gen.fx(grid, node, unit, f, t)${p_gnu(grid, node, unit, 'useInitialGeneration')}
+        v_gen.fx(grid, node, unit, s, f, t)${p_gnu(grid, node, unit, 'useInitialGeneration')}
             = p_gnu(grid, node, unit, 'initialGeneration');
 
 
