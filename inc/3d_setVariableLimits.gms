--- conflicted
+++ resolved
@@ -453,58 +453,29 @@
 * --- Fix previously realized start-ups, shutdowns, and online states ---------
 * =============================================================================
 
-<<<<<<< HEAD
-v_startup.fx(unitStarttype(unit, starttype), sft_realizedNoReset(s, f, t_active(t)))
-    ${  ord(t) <= tSolveFirst
-        and sum[ft(f_,t_), uft_online(unit,f_,t_)]
-        }
-    = r_startup(unit, starttype, f, t)
-;
-
-v_shutdown.fx(unit, sft_realizedNoReset(s, f, t_active(t)))
-    ${  ord(t) <= tSolveFirst
-        and sum[ft(f_,t_), uft_online(unit,f_,t_)]
-        }
-    = r_shutdown(unit, f, t)
-;
-
-v_online_MIP.fx(unit, sft_realizedNoReset(s, f, t_active(t)))
-    ${  ord(t) <= tSolveFirst
-        and sum[ft(f_,t_), uft_onlineMIP(unit,f_,t_)]
-        }
-    = round(r_online(unit, f, t));
-
-v_online_LP.fx(unit, sft_realizedNoReset(s, f, t_active(t)))
-    ${  ord(t) <= tSolveFirst
-        and sum[ft(f_,t_), uft_onlineLP(unit,f_,t_)]
-        }
-    = r_online(unit, f, t);
-=======
 // Needed for modelling hot and warm start-ups, minimum uptimes and downtimes, and run-up and shutdown phases.
 if( tSolveFirst <> mSettings(mSolve, 't_start'), // Avoid rewriting the fixes on the first solve handled above
-    v_startup.fx(unitStarttype(unit, starttype), ft_realizedNoReset(f, t_active(t)))
+    v_startup.fx(unitStarttype(unit, starttype), sft_realizedNoReset(s, f, t_active(t)))
         ${  ord(t) <= tSolveFirst // Only fix previously realized time steps
             and unit_online(unit) // Check if the unit has an online variable on the first effLevel
             }
         = r_startup(unit, starttype, f, t);
 
-    v_shutdown.fx(unit, ft_realizedNoReset(f, t_active(t)))
+    v_shutdown.fx(unit, sft_realizedNoReset(s, f, t_active(t)))
         ${  ord(t) <= tSolveFirst // Only fix previously realized time steps
             and unit_online(unit) // Check if the unit has an online variable on the first effLevel
             }
         = r_shutdown(unit, f, t);
 
-    v_online_MIP.fx(unit, ft_realizedNoReset(f, t_active(t)))
+    v_online_MIP.fx(unit, sft_realizedNoReset(s, f, t_active(t)))
         ${  ord(t) <= tSolveFirst // Only fix previously realized time steps
             and unit_online_MIP(unit) // Check if the unit has a MIP online variable on the first effLevel
             }
         = round(r_online(unit, f, t));
 
-    v_online_LP.fx(unit, ft_realizedNoReset(f, t_active(t)))
+    v_online_LP.fx(unit, sft_realizedNoReset(s, f, t_active(t)))
         ${  ord(t) <= tSolveFirst // Only fix previously realized time steps
             and unit_online_LP(unit) // Check if the unit has a LP online variable on the first effLevel
             }
         = r_online(unit, f, t);
-); // END if
->>>>>>> b625ff61
-
+); // END if