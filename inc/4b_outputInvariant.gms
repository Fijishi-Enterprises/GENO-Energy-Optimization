--- conflicted
+++ resolved
@@ -183,28 +183,12 @@
             ); // END sum(ft_realizedNoReset)
 
     // Energy generation by fuels
-<<<<<<< HEAD
-*    r_genFuel(gn(grid, node), commodity, ft_realizedNoReset(f, t))$[sum(gnu_input(grid, node, unit), un_commodity(unit, commodity)) and ord(t) > mSettings(m, 't_start') + mSettings(m, 't_initializationPeriod')]
-*        = sum(gnu_output(grid, node, unit),
-*            + r_gen(grid, node, unit, f, t)
-*          )
-*          * sum(gnu_input(grid, commodity, unit), r_gen(grid, commodity, unit, f, t))
-*          / sum(gnu_input(grid, node_, unit)$un_commodity(unit, node_), r_gen(grid, node_, unit, f, t));
-
-   r_genFuel(gn(grid, node), commodity, ft_realizedNoReset(f, t))$[ord(t) > mSettings(m, 't_start') + mSettings(m, 't_initializationPeriod')]
-        = sum(gnu_output(grid, node, unit)$[sum(gnu_input(grid_, node_, unit)$un_commodity(unit, node_), r_gen(grid_, node_, unit, f, t))],
-            + r_gen(grid, node, unit, f, t)
-          )
-          * sum(gnu_input(grid_, commodity, unit), r_gen(grid_, commodity, unit, f, t))
-          / [sum(gnu_input(grid_, node_, unit)$un_commodity(unit, node_), r_gen(grid_, node_, unit, f, t)) + 1e3];
-=======
     r_genFuel(gn(grid, node), commodity, ft_realizedNoReset(f, t))$[sum(unit, un_commodity(unit, node)) and sum(gnu_input(grid, node_, unit)$gnu(grid, node, unit), r_gen(grid, node_, unit, f, t)) and ord(t) > mSettings(m, 't_start') + mSettings(m, 't_initializationPeriod')]
         = sum(gnu_output(grid, node, unit),
             + r_gen(grid, node, unit, f, t)
           )
           * sum(gnu_input(grid, commodity, unit), r_gen(grid, commodity, unit, f, t))
           / sum(gnu_input(grid, node_, unit)$gnu(grid, node, unit), r_gen(grid, node_, unit, f, t));
->>>>>>> 316300d0
 
     // Energy generation by fuels
     r_genUnittype(gn(grid, node), unittype, ft_realizedNoReset(f,t))
