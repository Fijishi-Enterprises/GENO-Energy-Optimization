--- conflicted
+++ resolved
@@ -51,10 +51,7 @@
         t_forecastJump, // Number of time steps between each update of the forecasts
         t_forecastUpdateHorizon "Number of time steps ahead that the forecast data is updated (independent of forecast dimension length)"
         t_improveForecast "Number of time steps ahead of time on which the forecast is improved on each solve"
-<<<<<<< HEAD
-=======
         onlyExistingForecasts "Use only existing forecast values when reading updated forecasts. Note: zero values need to be saved as Eps in the gdx file."
->>>>>>> c6529b72
         scenarios        "Number of long-term scenarios used"
         scenarioLength   "Length of scenario in time steps for creating stocahstic scenarios from time series data"
 
