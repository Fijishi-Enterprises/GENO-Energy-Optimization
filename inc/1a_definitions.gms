--- conflicted
+++ resolved
@@ -265,10 +265,7 @@
     variableTransCost    "Variable cost applied to transfers (EUR/MW)"
     availability  "Availability of the interconnection (p.u.)"
     useTimeseriesAvailability "A flag to use time series form input for availability"
-<<<<<<< HEAD
-=======
     useTimeseriesLoss "A flag to use time series form input for transferLoss"  
->>>>>>> 3f0e463b
 /
 
 param_gnu "Set of possible data parameters for grid, node, unit" /
