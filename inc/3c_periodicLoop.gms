--- conflicted
+++ resolved
@@ -318,47 +318,8 @@
             // Set of locked combinations of forecasts and intervals for the reserves?
 
             // Reduce the model dimension
-<<<<<<< HEAD
             mft(mf(mSolve, f_solve), tt_interval(t)) = msft(mSolve, s, f_solve, t);
             ft(f_solve, tt_interval(t)) = mft(mSolve, f_solve, t);
-=======
-            ft(f_solve, tt_interval(t)) = mft(mSolve, f_solve, t)
-
-            // Select and average time series data matching the intervals, for stepsPerInterval > 1
-            // Loop over the t:s of the interval
-            loop(ft(f_solve, tt_interval(t)),
-                // Select t:s within the interval
-                Option clear = tt;
-                tt(tt_block(t_))
-                    ${  ord(t_) >= ord(t)
-                        and ord(t_) < ord(t) + mInterval(mSolve, 'stepsPerInterval', counter)
-                        }
-                    = yes;
-                ts_influx_(gn(grid, node), f_solve, t)
-                    = sum(tt(t_), ts_influx(grid, node, f_solve, t_+dt_circular(t_)))
-                        / mInterval(mSolve, 'stepsPerInterval', counter);
-                ts_cf_(flowNode(flow, node), f_solve, t)
-                    = sum(tt(t_), ts_cf(flow, node, f_solve, t_+dt_circular(t_)))
-                        / mInterval(mSolve, 'stepsPerInterval', counter);
-                ts_unit_(unit, param_unit, f_solve, t)${ p_unit(unit, 'useTimeseries')   } // Only include units with timeseries attributed to them
-                    = sum(tt(t_), ts_unit(unit, param_unit, f_solve, t_+dt_circular(t_)))
-                        / mInterval(mSolve, 'stepsPerInterval', counter);
-                // Reserves relevant only until reserve_length
-                ts_reserveDemand_(restypeDirectionNode(restype, up_down, node), f_solve, t)${    ord(t) <= tSolveFirst + p_nReserves(node, restype, 'reserve_length')  }
-                    = sum(tt(t_), ts_reserveDemand(restype, up_down, node, f_solve, t_+dt_circular(t_)))
-                        / mInterval(mSolve, 'stepsPerInterval', counter);
-                ts_node_(gn_state(grid, node), param_gnBoundaryTypes, f_solve, t)${ p_gnBoundaryPropertiesForStates(grid, node, param_gnBoundaryTypes, 'useTimeseries') }
-                    = sum(tt(t_), ts_node(grid, node, param_gnBoundaryTypes, f_solve, t_+dt_circular(t_)))
-                        / mInterval(mSolve, 'stepsPerInterval', counter);
-                // Fuel price time series
-                ts_fuelPrice_(fuel, t)
-                    = sum(tt(t_), ts_fuelPrice(fuel, t_+dt_circular(t_)))
-                        / mInterval(mSolve, 'stepsPerInterval', counter);
-                ); // END loop(ft)
-
-        // Abort if stepsPerInterval is less than one
-        elseif mInterval(mSolve, 'stepsPerInterval', counter) < 1, abort "stepsPerInterval < 1 is not defined!"
->>>>>>> 875ac16f
 
             // Update tActive
             t_active(tt_interval) = yes;
@@ -381,25 +342,25 @@
                 = yes;
             ts_influx_(gn(grid, node), f_solve, t, s)$msf(mSolve, s, f_solve)
                 = sum(tt(t_), ts_influx(grid, node, f_solve, t_ + (dt_sampleOffset(grid, node, 'ts_influx', s) + dt_circular(t_))))
-                    / p_stepLength(mSolve, f_solve, t);
+                    / mInterval(mSolve, 'stepsPerInterval', counter);
             ts_cf_(flowNode(flow, node), f_solve, t, s)$msf(mSolve, s, f_solve)
                 = sum(tt(t_), ts_cf(flow, node, f_solve, t_ + (dt_sampleOffset(flow, node, 'ts_cf', s) + dt_circular(t_))))
-                    / p_stepLength(mSolve, f_solve, t);
+                    / mInterval(mSolve, 'stepsPerInterval', counter);
             ts_unit_(unit, param_unit, f_solve, t)
               ${ p_unit(unit, 'useTimeseries')} // Only include units with timeseries attributed to them
                 = sum(tt(t_), ts_unit(unit, param_unit, f_solve, t_+dt_circular(t_)))
-                    / p_stepLength(mSolve, f_solve, t);
+                    / mInterval(mSolve, 'stepsPerInterval', counter);
             // Reserves relevant only until reserve_length
             ts_reserveDemand_(restypeDirectionNode(restype, up_down, node), f_solve, t)
               ${ord(t) <= tSolveFirst + p_nReserves(node, restype, 'reserve_length')  }
                 = sum(tt(t_), ts_reserveDemand(restype, up_down, node, f_solve, t_+dt_circular(t_)))
-                    / p_stepLength(mSolve, f_solve, t);
+                    / mInterval(mSolve, 'stepsPerInterval', counter);
             ts_node_(gn_state(grid, node), param_gnBoundaryTypes, f_solve, t, s)
               ${p_gnBoundaryPropertiesForStates(grid, node, param_gnBoundaryTypes, 'useTimeseries')
                 and msf(mSolve, s, f_solve)}
                    // Take average if not a limit type
                 = (sum(tt(t_), ts_node(grid, node, param_gnBoundaryTypes, f_solve, t_ + (dt_sampleOffset(grid, node, param_gnBoundaryTypes, s) + dt_circular(t_))))
-                    / p_stepLength(mSolve, f_solve, t))$(not sameas(param_gnBoundaryTypes, 'upwardLimit') or sameas(param_gnBoundaryTypes, 'downwardLimit'))
+                    / mInterval(mSolve, 'stepsPerInterval', counter))$(not sameas(param_gnBoundaryTypes, 'upwardLimit') or sameas(param_gnBoundaryTypes, 'downwardLimit'))
                   // Maximum lower limit
                   + smax(tt(t_), ts_node(grid, node, param_gnBoundaryTypes, f_solve, t_ + (dt_sampleOffset(grid, node, param_gnBoundaryTypes, s) + dt_circular(t_))))
                       $sameas(param_gnBoundaryTypes, 'downwardLimit')
@@ -409,7 +370,7 @@
             // Fuel price time series
             ts_fuelPrice_(fuel, t)
                 = sum(tt(t_), ts_fuelPrice(fuel, t_+dt_circular(t_)))
-                    / p_stepLength(mSolve, f_solve, t);
+                    / mInterval(mSolve, 'stepsPerInterval', counter);
             ); // END loop(ft)
 
         ); // END IF intervalLenght
