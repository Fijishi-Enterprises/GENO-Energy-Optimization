$ontext
This file is part of Backbone.

Backbone is free software: you can redistribute it and/or modify
it under the terms of the GNU Lesser General Public License as published by
the Free Software Foundation, either version 3 of the License, or
(at your option) any later version.

Backbone is distributed in the hope that it will be useful,
but WITHOUT ANY WARRANTY; without even the implied warranty of
MERCHANTABILITY or FITNESS FOR A PARTICULAR PURPOSE.  See the
GNU Lesser General Public License for more details.

You should have received a copy of the GNU Lesser General Public License
along with Backbone.  If not, see <http://www.gnu.org/licenses/>.
$offtext

* =============================================================================
* --- Initialize unnecessary parameters and variables in order to save memory -
* =============================================================================

// This is only done if debug mode is not specifically enabled
$iftheni.debug NOT '%debug%' == 'yes'

* --- Variables ---------------------------------------------------------------

    // Free Variables
    Option clear = v_gen;
    Option clear = v_state;
    Option clear = v_genRamp;
    Option clear = v_transfer;
    // Integer Variables
    Option clear = v_online_MIP;
    Option clear = v_invest_MIP;
    Option clear = v_investTransfer_MIP;
    // SOS2 Variables
    Option clear = v_sos2;
    // Positive Variables
    Option clear = v_fuelUse;
    Option clear = v_startup;
    Option clear = v_shutdown;
    Option clear = v_genRampUpDown;
    Option clear = v_spill;
    Option clear = v_transferRightward;
    Option clear = v_transferLeftward;
    Option clear = v_resTransferRightward;
    Option clear = v_resTransferLeftward;
    Option clear = v_reserve;
    Option clear = v_investTransfer_LP;
    Option clear = v_online_LP;
    Option clear = v_invest_LP;
    // Feasibility control
    Option clear = v_stateSlack;
    Option clear = vq_gen;
    Option clear = vq_resDemand;
    Option clear = vq_resMissing;

* --- Equations ---------------------------------------------------------------

    // Objective Function, Energy Balance, and Reserve demand
    Option clear = q_obj;
    Option clear = q_balance;
    Option clear = q_resDemand;

    // Unit Operation
    Option clear = q_maxDownward;
    Option clear = q_maxUpward;
    Option clear = q_reserveProvision;
    Option clear = q_startshut;
    Option clear = q_startuptype;
    Option clear = q_onlineLimit;
    Option clear = q_onlineMinUptime;
    Option clear = q_onlineOnStartUp;
    Option clear = q_offlineAfterShutdown;
    Option clear = q_genRamp;
    Option clear = q_rampUpLimit;
    Option clear = q_rampDownLimit;
    Option clear = q_rampUpDown;
    Option clear = q_rampSlack;
    Option clear = q_outputRatioFixed;
    Option clear = q_outputRatioConstrained;
    Option clear = q_conversionDirectInputOutput;
    Option clear = q_conversionSOS2InputIntermediate;
    Option clear = q_conversionSOS2Constraint;
    Option clear = q_conversionSOS2IntermediateOutput;
    Option clear = q_fuelUseLimit;

    // Energy Transfer
    Option clear = q_transfer;
    Option clear = q_transferRightwardLimit;
    Option clear = q_transferLeftwardLimit;
    Option clear = q_resTransferLimitRightward;
    Option clear = q_resTransferLimitLeftward;
    Option clear = q_reserveProvisionRightward;
    Option clear = q_reserveProvisionLeftward;

    // State Variables
    Option clear = q_stateSlack;
    Option clear = q_stateUpwardLimit;
    Option clear = q_stateDownwardLimit;
    Option clear = q_boundStateMaxDiff;
    Option clear = q_boundCyclic;

    // Policy
    Option clear = q_inertiaMin;
    Option clear = q_instantaneousShareMax;
    Option clear = q_constrainedOnlineMultiUnit;
    Option clear = q_capacityMargin;
    Option clear = q_constrainedCapMultiUnit;
    Option clear = q_emissioncap;
    Option clear = q_energyShareMax;
    Option clear = q_energyShareMin;

* --- Temporary Time Series ---------------------------------------------------

    // Forecast Related Time Series
*    Option clear = ts_forecast; // NOTE! Forecast Related Time Series have changed, Juha needs to check these
*    Option clear = ts_tertiary; // NOTE! Forecast Related Time Series have changed, Juha needs to check these

    // Initialize temporary time series
    Option clear = ts_influx_;
    Option clear = ts_cf_;
    Option clear = ts_unit_;
    Option clear = ts_reserveDemand_;
    Option clear = ts_node_;

$endif.debug

* =============================================================================
* --- Determine the forecast-intervals included in the current solve ----------
* =============================================================================

// Determine the time steps of the current solve
tSolveFirst = ord(tSolve);  // tSolveFirst: the start of the current solve, t0 used only for initial values

* --- Define sample offsets for creating stochastic scenarios -----------------

Option clear = dt_sampleOffset;

loop(gn(grid, node),
    loop(longtermSamples(grid, node, timeseries),
         dt_sampleOffset(grid, node, timeseries, s)$(ord(s) > 1)
             = (ord(s) - 2) * mSettings(mSolve, 'sampleLength');
    );

    loop(longtermSamples(grid, node, param_gnBoundaryTypes),
      dt_sampleOffset(grid, node, param_gnBoundaryTypes, s)$(ord(s) > 1)
          = (ord(s) - 2) * mSettings(mSolve, 'sampleLength');
    );
);
loop((flowNode(flow, node), longtermSamples(flow, node, timeseries)),
    dt_sampleOffset(flow, node, timeseries, s)$(ord(s) > 1)
        = (ord(s) - 2) * mSettings(mSolve, 'sampleLength');
);

* --- Build the forecast-time structure using the intervals -------------------

// Initializing forecast-time structure sets
Option clear = p_stepLength;
Option clear = msft;
Option clear = mft;
Option clear = ft;
Option clear = sft;

// Initialize the set of active t:s and counters
Option clear = t_active;
Option clear = cc;
tCounter = 1;

// Determine the set of active interval counters (or blocks of intervals)
cc(counter)${ mInterval(mSolve, 'stepsPerInterval', counter) }
    = yes;

currentForecastLength = min(  mSettings(mSolve, 't_forecastLengthUnchanging'),  // Unchanging forecast length would remain the same
                              mSettings(mSolve, 't_forecastLengthDecreasesFrom') - [mSettings(mSolve, 't_forecastJump') - {tForecastNext(mSolve) - tSolveFirst}] // While decreasing forecast length has a fixed horizon point and thus gets shorter
                           );   // Smallest forecast horizon is selected

// Is there any case where t_forecastLength should be larger than t_horizon? Could happen if one doesn't want to join forecasts at the end of the solve horizon.
// If not, add a check for currentForecastLength <= mSettings(mSolve, 't_horizon')
// and change the line below to 'tSolveLast = ord(tSolve) + mSettings(mSolve, 't_horizon');'
tSolveLast = ord(tSolve) + max(currentForecastLength, min(mSettings(mSolve, 't_horizon'), smax(s, msEnd(mSolve, s))));  // tSolveLast: the end of the current solve
Option clear = t_current;
t_current(t_full(t))${  ord(t) >= tSolveFirst
                        and ord (t) <= tSolveLast
                        }
    = yes;

// Loop over the defined blocks of intervals
loop(cc(counter),

    // Abort if stepsPerInterval is less than one
    if(mInterval(mSolve, 'stepsPerInterval', counter) < 1,
        abort "stepsPerInterval < 1 is not defined!";
    );  // END IF stepsPerInterval

    // Initialize tBlock
    Option clear = tt_block;

    // Time steps within the current block
    tt_block(t_current(t))
        ${ord(t) >= tSolveFirst + tCounter
          and ord(t) <= min(tSolveFirst + mInterval(mSolve, 'lastStepInIntervalBlock', counter), tSolveLast)
         }
        = yes;

    // If stepsPerInterval equals one, simply use all the steps within the block
    if(mInterval(mSolve, 'stepsPerInterval', counter) = 1,

        // Loop over defined samples
        loop(ms(mSolve, s),

            // Initialize tInterval
            Option clear = tt_interval;

            tt_interval(tt_block(t))${ord(t) > msStart(mSolve, s) + tSolveFirst - 1 // Move the samples along with the dispatch
                                      and ord(t) < msEnd(mSolve, s) + tSolveFirst // Move the samples along with the dispatch
                                     }
                 = yes; // Include all time steps within the block


            // Calculate the interval length in hours
            p_stepLength(mf(mSolve, f_solve), tt_interval(t)) = mSettings(mSolve, 'stepLengthInHours');
            p_stepLengthNoReset(mf(mSolve, f_solve), tt_interval(t)) = mSettings(mSolve, 'stepLengthInHours');

            // Determine the combinations of forecasts and intervals
            // Include the t_jump for the realization
            msft(msf(mSolve, s, f_solve), tt_interval(t))${ ord(t) <= tSolveFirst + mSettings(mSolve, 't_jump')
                                                            and mf_realization(mSolve, f_solve)
                                                            }
                = yes;
            // Include the full horizon for the central forecast and for a deterministic model
            msft(msf(mSolve, s, f_solve), tt_interval(t))${ ord(t) > tSolveFirst + mSettings(mSolve, 't_jump')
                                                            and (mf_central(mSolve, f_solve) or mSettings('schedule', 'forecasts') = 0)
                                                            }
                = yes;
            // Include up to forecastLength for remaining forecasts
            msft(msf(mSolve, s, f_solve), tt_interval(t))${ not mf_central(mSolve, f_solve)
                                                            and not mf_realization(mSolve, f_solve)
                                                            and ord(t) > tSolveFirst + mSettings(mSolve, 't_jump')
                                                            and ord(t) <= tSolveFirst + currentForecastLength
                                                            }
                = yes;

            // Reduce the model dimension
            mft(mf(mSolve, f_solve), tt_interval(t)) = msft(mSolve, s, f_solve, t);
            ft(f_solve, tt_interval(t)) = mft(mSolve, f_solve, t);

            // Update tActive
            t_active(tt_interval) = yes;

        );  // END loop(ms)

        // Reduce the sample dimension
        sft(s, f_solve, t)$msft(mSolve, s, f_solve, t) = ft(f_solve, t);

        // Select time series data matching the intervals, for stepsPerInterval = 1, this is trivial.
        loop(ft(f_solve, tt_block(t)),
            ts_cf_(flowNode(flow, node), f_solve, t, s)$msf(mSolve, s, f_solve)
                = ts_cf(flow, node, f_solve, t + (dt_sampleOffset(flow, node, 'ts_cf', s) + dt_circular(t)));
            ts_influx_(gn(grid, node), f_solve, t, s)$msf(mSolve, s, f_solve)
                = ts_influx(grid, node, f_solve, t + (dt_sampleOffset(grid, node, 'ts_influx', s) + dt_circular(t)));
            ts_unit_(unit, param_unit, f_solve, t)
              ${p_unit(unit, 'useTimeseries')} // Only include units that have timeseries attributed to them
                = ts_unit(unit, param_unit, f_solve, t+dt_circular(t));
            // Reserve demand relevant only up until reserve_length
            ts_reserveDemand_(restypeDirectionNode(restype, up_down, node), f_solve, t)
              ${ord(t) <= tSolveFirst + p_nReserves(node, restype, 'reserve_length')}
                = ts_reserveDemand(restype, up_down, node, f_solve, t+dt_circular(t));
            ts_node_(gn_state(grid, node), param_gnBoundaryTypes, f_solve, t, s)
              ${p_gnBoundaryPropertiesForStates(grid, node, param_gnBoundaryTypes, 'useTimeseries')
                and msf(mSolve, s, f_solve)}
                = ts_node(grid, node, param_gnBoundaryTypes, f_solve, t + (dt_sampleOffset(grid, node, param_gnBoundaryTypes, s) + dt_circular(t)));
            // Fuel price time series
            ts_fuelPrice_(fuel, t)
                = ts_fuelPrice(fuel, t+dt_circular(t));
        );

    // If stepsPerInterval exceeds 1 (stepsPerInterval < 1 not defined)
    elseif mInterval(mSolve, 'stepsPerInterval', counter) > 1,

        // Loop over defined samples
        loop(ms(mSolve, s),

            // Initialize tInterval
            Option clear = tt_interval;

            tt_interval(tt_block(t)) // Select the active time steps within the block
                 ${mod(ord(t) - tSolveFirst - tCounter, mInterval(mSolve, 'stepsPerInterval', counter)) = 0
                   and ord(t) > msStart(mSolve, s) + tSolveFirst - 1 // Move the samples along with the dispatch
                   and ord(t) < msEnd(mSolve, s) + tSolveFirst // Move the samples along with the dispatch
                  }
                = yes;


            // Calculate the interval length in hours
            p_stepLength(mf(mSolve, f_solve), tt_interval(t)) = mInterval(mSolve, 'stepsPerInterval', counter) * mSettings(mSolve, 'stepLengthInHours');
            p_stepLengthNoReset(mf(mSolve, f_solve), tt_interval(t)) = p_stepLength(mSolve, f_solve, t);

            // Determine the combinations of forecasts and intervals
            // Include the t_jump for the realization
            msft(msf(mSolve, s, f_solve), tt_interval(t))${ ord(t) <= tSolveFirst + mSettings(mSolve, 't_jump')
                                                            and mf_realization(mSolve, f_solve)
                                                            }
                = yes;
            // Include the full horizon for the central forecast
            msft(msf(mSolve, s, f_solve), tt_interval(t))${ ord(t) > tSolveFirst + mSettings(mSolve, 't_jump')
                                                            and (mf_central(mSolve, f_solve) or mSettings('schedule', 'forecasts') = 0)
                                                            }
                = yes;
            // Include up to forecastLength for remaining forecasts
            msft(msf(mSolve, s, f_solve), tt_interval(t))${ not mf_central(mSolve, f_solve)
                                                            and not mf_realization(mSolve, f_solve)
                                                            and ord(t) > tSolveFirst + mSettings(mSolve, 't_jump')
                                                            and ord(t) <= tSolveFirst + currentForecastLength
                                                            }
                = yes;

            // Set of locked combinations of forecasts and intervals for the reserves?

            // Reduce the model dimension
            mft(mf(mSolve, f_solve), tt_interval(t)) = msft(mSolve, s, f_solve, t);
            ft(f_solve, tt_interval(t)) = mft(mSolve, f_solve, t);

            // Update tActive
            t_active(tt_interval) = yes;

        ); // END loop(ms)

        // Reduce the sample dimension
        sft(s, f, t)$msft(mSolve, s, f, t) = ft(f, t);

        // Select and average time series data matching the intervals, for stepsPerInterval > 1
        // Loop over the t:s of the interval
        loop(ft(f_solve, tt_block(t)),
            // Select t:s within the interval
            Option clear = tt;
            tt(t_)
                ${tt_block(t_)
                  and ord(t_) >= ord(t)
                  and ord(t_) < ord(t) + mInterval(mSolve, 'stepsPerInterval', counter)
                 }
                = yes;
            ts_influx_(gn(grid, node), f_solve, t, s)$msf(mSolve, s, f_solve)
                = sum(tt(t_), ts_influx(grid, node, f_solve, t_ + (dt_sampleOffset(grid, node, 'ts_influx', s) + dt_circular(t_))))
                    / mInterval(mSolve, 'stepsPerInterval', counter);
            ts_cf_(flowNode(flow, node), f_solve, t, s)$msf(mSolve, s, f_solve)
                = sum(tt(t_), ts_cf(flow, node, f_solve, t_ + (dt_sampleOffset(flow, node, 'ts_cf', s) + dt_circular(t_))))
                    / mInterval(mSolve, 'stepsPerInterval', counter);
            ts_unit_(unit, param_unit, f_solve, t)
              ${ p_unit(unit, 'useTimeseries')} // Only include units with timeseries attributed to them
                = sum(tt(t_), ts_unit(unit, param_unit, f_solve, t_+dt_circular(t_)))
                    / mInterval(mSolve, 'stepsPerInterval', counter);
            // Reserves relevant only until reserve_length
            ts_reserveDemand_(restypeDirectionNode(restype, up_down, node), f_solve, t)
              ${ord(t) <= tSolveFirst + p_nReserves(node, restype, 'reserve_length')  }
                = sum(tt(t_), ts_reserveDemand(restype, up_down, node, f_solve, t_+dt_circular(t_)))
                    / mInterval(mSolve, 'stepsPerInterval', counter);
            ts_node_(gn_state(grid, node), param_gnBoundaryTypes, f_solve, t, s)
              ${p_gnBoundaryPropertiesForStates(grid, node, param_gnBoundaryTypes, 'useTimeseries')
                and msf(mSolve, s, f_solve)}
                   // Take average if not a limit type
                = (sum(tt(t_), ts_node(grid, node, param_gnBoundaryTypes, f_solve, t_ + (dt_sampleOffset(grid, node, param_gnBoundaryTypes, s) + dt_circular(t_))))
                    / mInterval(mSolve, 'stepsPerInterval', counter))$(not sameas(param_gnBoundaryTypes, 'upwardLimit') or sameas(param_gnBoundaryTypes, 'downwardLimit'))
                  // Maximum lower limit
                  + smax(tt(t_), ts_node(grid, node, param_gnBoundaryTypes, f_solve, t_ + (dt_sampleOffset(grid, node, param_gnBoundaryTypes, s) + dt_circular(t_))))
                      $sameas(param_gnBoundaryTypes, 'downwardLimit')
                  // Minimum upper limit
                  + smin(tt(t_), ts_node(grid, node, param_gnBoundaryTypes, f_solve, t_ + (dt_sampleOffset(grid, node, param_gnBoundaryTypes, s) + dt_circular(t_))))
                       $sameas(param_gnBoundaryTypes, 'upwardLimit');
            // Fuel price time series
            ts_fuelPrice_(fuel, t)
                = sum(tt(t_), ts_fuelPrice(fuel, t_+dt_circular(t_)))
                    / mInterval(mSolve, 'stepsPerInterval', counter);
            ); // END loop(ft)

        ); // END IF intervalLenght

    // Update tCounter for the next block of intervals
    tCounter = mInterval(mSolve, 'lastStepInIntervalBlock', counter) + 1;

); // END loop(counter)

* --- Determine various other forecast-time sets required for the model -------

// Initial model ft
Option clear = mft_start;
mft_start(mf_realization(mSolve, f), tSolve)
    = yes
;
// Last steps of model fts
Option clear = mft_lastSteps;
mft_lastSteps(mSolve, ft(f,t))${ ord(t) + p_stepLength(mSolve, f, t) / mSettings(mSolve, 'stepLengthInHours') >= tSolveLast }
    = yes
;

// Set of realized intervals in the current solve
Option clear = ft_realized;
ft_realized(ft(f_solve, t))
    ${  mf_realization(mSolve, f_solve)
        and ord(t) <= tSolveFirst + mSettings(mSolve, 't_jump')
        }
    = yes;

Option clear = sft_realized;
sft_realized(sft(s, ft_realized(f_solve, t))) = yes;

// Update the set of realized intervals in the whole simulation so far
ft_realizedNoReset(ft_realized(f, t)) = yes;
sft_realizedNoReset(sft_realized(s, f, t)) = yes;
// Update the set of realized intervals in the whole simulation so far, including model and sample dimensions
msft_realizedNoReset(msft(mSolve, s, ft_realized(f, t))) = yes;

// Include the necessary amount of historical timesteps to the active time step set of the current solve
loop(ft_realizedNoReset(f, t),
    t_active(t)
        ${  ord(t) <= tSolveFirst
            and ord(t) > tSolveFirst + tmp_dt // Strict inequality accounts for tSolvefirst being one step before the first ft step.
            }
        = yes;
); // END loop(ft_realizedNoReset

// Time step displacement to reach previous time step
option clear = dt;
option clear = dt_next;
tmp = max(tSolveFirst + tmp_dt, 1); // The ord(t) of the first time step in t_active, cannot decrease below 1 to avoid referencing time steps before t000000
loop(t_active(t),
    dt(t) = tmp - ord(t);
    dt_next(t+dt(t)) = -dt(t);
    tmp = ord(t);
); // END loop(t_active)

// If this is the very first solve
if(tSolveFirst = mSettings(mSolve, 't_start'),
    // Sample start and end intervals
    loop(ms(mSolve, s),
        tmp = 1;
        tmp_ = 1;
        loop(t_active(t),
            if(tmp and ord(t) - tSolveFirst + 1 > msStart(mSolve, s),
                mst_start(mSolve, s, t) = yes;
                tmp = 0;
            );
            if(tmp_ and ord(t) - tSolveFirst + 1 > msEnd(mSolve, s),
                mst_end(mSolve, s, t+dt(t)) = yes;
                tmp_ = 0;
            );
        ); // END loop(t_active)
        // If the last interval of a sample is in mft_lastSteps, the method above does not work
        if(tmp_,
            mst_end(mSolve, s, t)${sum(f_solve, mft_lastSteps(mSolve, f_solve, t))} = yes;
        );
    ); // END loop(ms)
    // Displacement from the first interval of a sample to the previous interval is always -1
    dt(t)${sum(ms(mSolve, s)$(not s_parallel(s)), mst_start(mSolve, s, t))} = -1;
); // END if(tSolveFirst)

// Forecast index displacement between realized and forecasted intervals
// NOTE! This set cannot be reset without references to previously solved time steps in the stochastic tree becoming ill-defined!
df(f_solve(f), t_active(t))${ ord(t) <= tSolveFirst + mSettings(mSolve, 't_jump') }
    = sum(mf_realization(mSolve, f_), ord(f_) - ord(f));

// Forecast displacement between central and forecasted intervals at the end of forecast horizon
Option clear = df_central; // This can be reset.
df_central(ft(f,t))${   ord(t) > tSolveFirst + currentForecastLength - p_stepLength(mSolve, f, t) / mSettings(mSolve, 'stepLengthInHours')
                        and ord(t) <= tSolveFirst + currentForecastLength
                        and not mf_realization(mSolve, f)
                        }
    = sum(mf_central(mSolve, f_), ord(f_) - ord(f));

// Forecast index displacement between realized and forecasted intervals, required for locking reserves ahead of (dispatch) time.
Option clear = df_reserves;
df_reserves(node, restype, ft(f, t))
    ${  p_nReserves(node, restype, 'update_frequency')
        and p_nReserves(node, restype, 'gate_closure')
        and ord(t) <= tSolveFirst + p_nReserves(node, restype, 'gate_closure') + p_nReserves(node, restype, 'update_frequency') - mod(tSolveFirst - 1 + p_nReserves(node, restype, 'gate_closure') + p_nReserves(node, restype, 'update_frequency') - p_nReserves(node, restype, 'update_offset'), p_nReserves(node, restype, 'update_frequency'))
        }
    = sum(f_${ mf_realization(mSolve, f_) }, ord(f_) - ord(f)) + Eps; // The Eps ensures that checks to see if df_reserves exists return positive even if the displacement is zero.

// Set of ft-steps where the reserves are locked due to previous commitment
Option clear = ft_reservesFixed;
ft_reservesFixed(node, restype, f_solve(f), t_active(t))
    ${  mf_realization(mSolve, f)
        and not tSolveFirst = mSettings(mSolve, 't_start') // No reserves are locked on the first solve!
        and p_nReserves(node, restype, 'update_frequency')
        and p_nReserves(node, restype, 'gate_closure')
        and ord(t) <= tSolveFirst + p_nReserves(node, restype, 'gate_closure') + p_nReserves(node, restype, 'update_frequency') - mod(tSolveFirst - 1 + p_nReserves(node, restype, 'gate_closure') - mSettings(mSolve, 't_jump') + p_nReserves(node, restype, 'update_frequency') - p_nReserves(node, restype, 'update_offset'), p_nReserves(node, restype, 'update_frequency')) - mSettings(mSolve, 't_jump')
        and not [   restypeReleasedForRealization(restype) // Free desired reserves for the to-be-realized time steps
                    and ft_realized(f, t)
                    ]
        }
    = yes;
Options clear = ds, clear = ds_state;
loop(ms(mSolve, s),
    ds(s, t) = -(ord(s) - 1)$(ord(t) = tSolveFirst + msStart(mSolve, s));
    ds_state(gn_state(grid, node), s, t)${not sum(s_, gnss_bound(grid, node, s_, s))
                                          and not sum(s_, gnss_bound(grid, node, s, s_))}
        = ds(s, t);
);

* --- Scenario reduction ------------------------------------------------------

s_active(s) = ms(mSolve, s);

if(active(mSolve, 'scenred'),
    $$include 'inc/scenred.gms'
);

* --- Smooting of stochastic scenarios ----------------------------------------
$ontext
First calculate standard deviation for over all samples, then smoothen the scenarios
following the methodology presented in [1, p. 443]. This avoids a discontinuity
`jump' after the initial sample.

[1] A. Helseth, B. Mo, A. Lote Henden, and G. Warland, "Detailed long-term hydro-
    thermal scheduling for expansion planning in the Nordic power system," IET Gener.
    Transm. Distrib., vol. 12, no. 2, pp. 441 - 447, 2018.
$offtext

* Influx
loop(gn(grid, node)$p_autocorrelation(grid, node, 'ts_influx'),
    ts_influx_mean(grid, node, ft(f, t))$mf_central(mSolve, f)
        = sum(s_parallel(s_active), ts_influx_(grid, node, f, t, s_active))
                / sum(s_parallel(s_active), 1);

    ts_influx_std(grid, node, ft(f, t))$mf_central(mSolve, f)
        = sqrt(sum(s_parallel(s_active), sqr(ts_influx_(grid, node, f, t, s_active)
                                         - ts_influx_mean(grid, node, f, t)))
                / sum(s_parallel(s_active), 1)
          );

    // Do smoothing
    loop(mst_end(ms_initial(mSolve, s_), t_),
        ts_influx_(grid, node, ft(f, t), s)$(ts_influx_std(grid, node, f, t_+dt_circular(t_))
                                             and sft(s, f, t)
                                             and not ms_initial(mSolve, s))
            = min(p_tsMaxValue(node, 'ts_influx'), max(p_tsMinValue(node, 'ts_influx'),
              ts_influx_(grid, node, f, t, s)
              + (ts_influx_(grid, node, f, t_, s_)
                 - ts_influx_(grid, node, f, t_, s))
                * (ts_influx_std(grid, node, f, t+dt_circular(t))
                    / ts_influx_std(grid, node, f, t_+dt_circular(t_)))
                * power(p_autocorrelation(grid, node, 'ts_influx'), abs(ord(t) - ord(t_)))
              ));
    );
);

* CF
loop(flowNode(flow, node)$p_autocorrelation(flow, node, 'ts_cf'),
    ts_cf_mean(flow, node, ft(f, t))$mf_central(mSolve, f)
        = sum(s_parallel(s_active), ts_cf_(flow, node, f, t, s_active))
                / sum(s_parallel(s_active), 1);

    ts_cf_std(flow, node, ft(f, t))$mf_central(mSolve, f)
        = sqrt(sum(s_parallel(s_active), sqr(ts_cf_(flow, node, f, t, s_active)
                                         - ts_cf_mean(flow, node, f, t)))
                / sum(s_parallel(s_active), 1)
          );

    // Do smoothing
    loop(mst_end(ms_initial(mSolve, s_), t_),
        ts_cf_(flow, node, ft(f, t), s)$(ts_cf_std(flow, node, f, t_+dt_circular(t_))
                                         and sft(s, f, t)
                                         and not ms_initial(mSolve, s))
            = min(p_tsMaxValue(node, 'ts_cf'), max(p_tsMinValue(node, 'ts_cf'),
              ts_cf_(flow, node, f, t, s)
              + (ts_cf_(flow, node, f, t_, s_)
                 - ts_cf_(flow, node, f, t_, s))
                * (ts_cf_std(flow, node, f, t+dt_circular(t))
                    / ts_cf_std(flow, node, f, t_+dt_circular(t_)))
                * power(p_autocorrelation(flow, node, 'ts_cf'), abs(ord(t) - ord(t_)))
              ));
    );
);



* =============================================================================
* --- Defining unit aggregations and ramps ------------------------------------
* =============================================================================

// Units active on each ft
Option clear = uft;
uft(unit, ft(f, t))${   [
                            ord(t) <= tSolveFirst + p_unit(unit, 'lastStepNotAggregated')
                            and (unit_aggregated(unit) or unit_noAggregate(unit)) // Aggregated and non-aggregate units
                            ]
                        or [
                            ord(t) > tSolveFirst + p_unit(unit, 'lastStepNotAggregated')
                            and (unit_aggregator(unit) or unit_noAggregate(unit)) // Aggregator and non-aggregate units
                            ]
                        }
// only units with capacities or investment option
    = yes;

// First ft:s for each aggregator unit
Option clear = uft_aggregator_first;
loop(unit${unit_aggregator(unit)},
    tmp = card(t);
    loop(uft(unit, f, t),
        if(ord(t) < tmp,
            tmp = ord(t)
        );
    );
    uft_aggregator_first(uft(unit, f, t))${ord(t) = tmp} = yes;
);

// Active units in nodes on each ft
Option clear = nuft;
nuft(nu(node, unit), ft(f, t))${    uft(unit, f, t) }
    = yes
;
// Active (grid, node, unit) on each ft
Option clear = gnuft;
gnuft(gn(grid, node), uft(unit, f, t))${    nuft(node, unit, f, t)  }
    = yes
;
// Active (grid, node, unit, slack, up_down) on each ft step with ramp restrictions
Option clear = gnuft_rampCost;
gnuft_rampCost(gnu(grid, node, unit), slack, ft(f, t))${ gnuft(grid, node, unit, f, t)
                                                         and p_gnuBoundaryProperties(grid, node, unit, slack, 'rampCost')
                                                         }
    = yes;
// Active (grid, node, unit) on each ft step with ramp restrictions
Option clear = gnuft_ramp;
gnuft_ramp(gnuft(grid, node, unit, f, t))${ p_gnu(grid, node, unit, 'maxRampUp')
                                            OR p_gnu(grid, node, unit, 'maxRampDown')
                                            OR sum(slack, gnuft_rampCost(grid, node, unit, slack, f, t))
                                            }
    = yes;

* --- Defining unit efficiency groups etc. ------------------------------------

// Initializing
Option clear = suft;
Option clear = sufts;

// Loop over the defined efficiency groups for units
loop(effLevelGroupUnit(effLevel, effGroup, unit)${ mSettingsEff(mSolve, effLevel) },
    // Determine the used effGroup for each uft
    suft(effGroup, uft(unit, f, t))${   ord(t) >= tSolveFirst + mSettingsEff(mSolve, effLevel - 1) + 1
                                        and ord(t) <= tSolveFirst + mSettingsEff(mSolve, effLevel) }
        = yes;
); // END loop(effLevelGroupUnit)

// Determine the efficiency selectors for suft
sufts(suft(effGroup, unit, f, t), effSelector)${    effGroupSelector(effGroup, effSelector) }
    = yes
;

// Units with online variables on each ft
Option clear = uft_online;
Option clear = uft_onlineLP;
Option clear = uft_onlineMIP;
Option clear = uft_onlineLP_withPrevious;
Option clear = uft_onlineMIP_withPrevious;

// Determine the intervals when units need to have online variables.
loop(effOnline(effSelector),
    uft_online(uft(unit, f, t))${ suft(effOnline, unit, f, t) }
        = yes;
); // END loop(effOnline)
uft_onlineLP(uft(unit, f, t))${ suft('directOnLP', unit, f, t) }
    = yes;
uft_onlineMIP(uft_online(unit, f, t)) = uft_online(unit, f, t) - uft_onlineLP(unit, f, t);

// Calculate time series form parameters for units using direct input output conversion without online variable
// Always constant 'lb', 'rb', and 'section', so need only to define 'slope'.
loop(effGroupSelectorUnit(effDirectOff, unit, effDirectOff_)${ p_unit(unit, 'useTimeseries') },
    ts_effUnit(effDirectOff, unit, effDirectOff_, 'slope', ft(f, t))${  sum(eff, ts_unit(unit, eff, f, t))  } // NOTE!!! Averages the slope over all available data.
        = sum(eff${ts_unit(unit, eff, f, t)}, 1 / ts_unit(unit, eff, f, t))
            / sum(eff${ts_unit(unit, eff, f, t)}, 1);
); // END loop(effGroupSelectorUnit)

// NOTE! Using the same methodology for the directOn and lambda approximations in time series form might require looping over ft(f,t) to find the min and max 'eff' and 'rb'
// Alternatively, one might require that the 'rb' is defined in a similar structure, so that the max 'rb' is located in the same index for all ft(f,t)

// Calculate unit wide parameters for each efficiency group
loop(effLevelGroupUnit(effLevel, effGroup, unit)${  mSettingsEff(mSolve, effLevel)
                                                    and p_unit(unit, 'useTimeseries')
                                                    },
    ts_effGroupUnit(effGroup, unit, 'rb', ft(f, t))${   sum(effSelector, ts_effUnit(effGroup, unit, effSelector, 'rb', f, t))}
        = smax(effSelector$effGroupSelectorUnit(effGroup, unit, effSelector), ts_effUnit(effGroup, unit, effSelector, 'rb', f, t));
    ts_effGroupUnit(effGroup, unit, 'lb', ft(f, t))${   sum(effSelector, ts_effUnit(effGroup, unit, effSelector, 'lb', f, t))}
        = smin(effSelector${effGroupSelectorUnit(effGroup, unit, effSelector)}, ts_effUnit(effGroup, unit, effSelector, 'lb', f, t));
    ts_effGroupUnit(effGroup, unit, 'slope', ft(f, t))${sum(effSelector, ts_effUnit(effGroup, unit, effSelector, 'slope', f, t))}
        = smin(effSelector$effGroupSelectorUnit(effGroup, unit, effSelector), ts_effUnit(effGroup, unit, effSelector, 'slope', f, t)); // Uses maximum efficiency for the group
); // END loop(effLevelGroupUnit)

// Units with start-up and shutdown trajectories
Option clear = uft_startupTrajectory;
Option clear = uft_shutdownTrajectory;

// Determine the intervals when units need to follow start-up and shutdown trajectories.
loop(uft_online(unit, f, t)${ p_u_runUpTimeIntervals(unit) },
    uft_startupTrajectory(unit, f, t)${ord(t) <= tSolveFirst + mSettings(mSolve, 't_trajectoryHorizon')}
        = yes;
); // END loop(uf_online)
loop(uft_online(unit, f, t)${ p_u_shutdownTimeIntervals(unit) },
    uft_shutdownTrajectory(unit, f, t)${ord(t) <= tSolveFirst + mSettings(mSolve, 't_trajectoryHorizon')}
        = yes;
); // END loop(uf_online)

* -----------------------------------------------------------------------------
* --- Probabilities -----------------------------------------------------------
* -----------------------------------------------------------------------------

// Update probabilities
Option clear = p_msft_probability;
p_msft_probability(msft(mSolve, s, f, t))
    = p_mfProbability(mSolve, f) / sum(f_${ft(f_, t)}, p_mfProbability(mSolve, f_)) * p_msProbability(mSolve, s);

* -----------------------------------------------------------------------------
* --- Displacements for start-up and shutdown decisions -----------------------
* -----------------------------------------------------------------------------

// Form a temporary clone of the t_active set
Option clear = tt;
tt(t_active(t)) = yes;

// Calculate dtt: displacement needed to reach any previous time interval
// (needed to calculate dt_toStartup and dt_toShutdown)
Option clear = dtt;
dtt(t_active(t), tt(t_))
    ${ ord(t_) <= ord(t) }
    = ord(t_) - ord(t);

* --- Start-up decisions ------------------------------------------------------

// Calculate dt_toStartup: in case the unit becomes online in the current time interval,
// displacement needed to reach the time interval where the unit was started up
Option clear = dt_toStartup;
loop(unit$(p_u_runUpTimeIntervals(unit)),
    loop(t_active(t)${sum(f_solve(f), uft_startupTrajectory(unit, f, t))},
        tmp = 1;
        loop(tt(t_)${   ord(t_) > ord(t) - p_u_runUpTimeIntervals(unit) // time intervals after the start up
                        and ord(t_) <= ord(t) // time intervals before and including the current time interval
                        and tmp = 1
                        },
            if (-dtt(t,t_) < p_u_runUpTimeIntervals(unit), // if the displacement between the two time intervals is smaller than the number of time steps required for start-up phase
                dt_toStartup(unit, t) = dtt(t,t_ + dt(t_)); // the displacement to the active or realized time interval just before the time interval found
                tmp = 0;
            );
        );
        if (tmp = 1,
            dt_toStartup(unit, t) = dt(t);
            tmp=0;
        );
    );
);

* --- Shutdown decisions ------------------------------------------------------

// Calculate dt_toShutdown: in case the generation of the unit becomes zero in
// the current time interval, displacement needed to reach the time interval where
// the shutdown decisions was made
Option clear = dt_toShutdown;
loop(unit$(p_u_shutdownTimeIntervals(unit)),
    loop(t_active(t)${sum(f_solve(f), uft_shutdownTrajectory(unit, f, t))},
        tmp = 1;
        loop(tt(t_)${   ord(t_) > ord(t) - p_u_shutdownTimeIntervals(unit) // time intervals after the shutdown decision
                        and ord(t_) <= ord(t) // time intervals before and including the current time interval
                        and tmp = 1
                        },
            if (-dtt(t,t_) < p_u_shutdownTimeIntervals(unit), // if the displacement between the two time intervals is smaller than the number of time steps required for shutdown phase
                dt_toShutdown(unit, t) = dtt(t,t_ + dt(t_)); // the displacement to the active or realized time interval just before the time interval found
                tmp = 0;
            );
        );
        if (tmp = 1,
            dt_toShutdown(unit, t) = dt(t);
            tmp=0;
        );
    );
);

* --- Historical Unit LP and MIP information ----------------------------------

uft_onlineLP_withPrevious(uft_onlineLP(unit, f, t)) = yes;
uft_onlineMIP_withPrevious(uft_onlineMIP(unit, f, t)) = yes;

// Units with online variables on each active ft starting at t0
loop(mft_start(mSolve, f, t_), // Check the uft_online used on the first time step of the current solve
    uft_onlineLP_withPrevious(unit, f, t_active(t)) // Include all historical t_active
        ${  uft_onlineLP(unit, f, t_+1) // Displace by one to reach the first current time step
            and ord(t) <= tSolveFirst // Include all historical t_active
            }
         = yes;
    uft_onlineMIP_withPrevious(unit, f, t_active(t)) // Include all historical t_active
        ${  uft_onlineMIP(unit, f, t_+1) // Displace by one to reach the first current time step
            and ord(t) <= tSolveFirst // Include all historical t_active
            }
        = yes;
<<<<<<< HEAD
); // END loop(mft_start)
=======
); // END loop(mft_start)

// Historical Unit LP and MIP information for models with multiple samples
// If this is the very first solve
if(tSolveFirst = mSettings(mSolve, 't_start'),
    // Sample start intervals
    loop(mst_start(mSolve, s, t),
        uft_onlineLP_withPrevious(unit, f, t+dt(t)) // Displace by one to reach the time step just before the sample
            ${  uft_onlineLP(unit, f, t)
                }
             = yes;
        uft_onlineMIP_withPrevious(unit, f, t+dt(t)) // Displace by one to reach the time step just before the sample
            ${  uft_onlineMIP(unit, f, t)
                }
            = yes;
    ); // END loop(mst_start)
); // END if(tSolveFirst)
>>>>>>> c6a60a0d
<|MERGE_RESOLUTION|>--- conflicted
+++ resolved
@@ -790,9 +790,6 @@
             and ord(t) <= tSolveFirst // Include all historical t_active
             }
         = yes;
-<<<<<<< HEAD
-); // END loop(mft_start)
-=======
 ); // END loop(mft_start)
 
 // Historical Unit LP and MIP information for models with multiple samples
@@ -809,5 +806,4 @@
                 }
             = yes;
     ); // END loop(mst_start)
-); // END if(tSolveFirst)
->>>>>>> c6a60a0d
+); // END if(tSolveFirst)