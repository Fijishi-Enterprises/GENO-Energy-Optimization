--- conflicted
+++ resolved
@@ -393,8 +393,13 @@
         and ord(t) <= tSolveFirst + mSettings(mSolve, 't_jump')
         }
     = yes;
+
+Option clear = sft_realized;
+sft_realized(sft(s, ft_realized(f_solve, t))) = yes;
+
 // Update the set of realized intervals in the whole simulation so far
 ft_realizedNoReset(ft_realized(f, t)) = yes;
+sft_realizedNoReset(sft_realized(s, f, t)) = yes;
 // Update the set of realized intervals in the whole simulation so far, including model and sample dimensions
 msft_realizedNoReset(msft(mSolve, s, ft_realized(f, t))) = yes;
 
@@ -442,27 +447,6 @@
     dt(t)${sum(ms(mSolve, s)$(not s_parallel(s)), mst_start(mSolve, s, t))} = -1;
 ); // END if(tSolveFirst)
 
-<<<<<<< HEAD
-* --- Determine various other forecast-time sets required for the model -------
-
-// Set of realized intervals in the solve
-Option clear = ft_realized;
-ft_realized(f_solve, t)${ mf_realization(mSolve, f_solve) and ord(t) <= tSolveFirst + mSettings(mSolve, 't_jump') }
-    = ft(f_solve, t);
-ft_realizedNoReset(ft_realized(f, t)) = yes;
-
-Option clear = sft_realized;
-sft_realized(s, f_solve, t)${msf(mSolve, s, f_solve)
-                             and mf_realization(mSolve, f_solve)
-                             and ord(t) <= tSolveFirst + mSettings(mSolve, 't_jump') }
-    = sft(s, f_solve, t);
-sft_realizedNoReset(sft_realized(s, f, t)) = yes;
-
-// Set of realized intervals in the whole simulation so far, including model and sample dimensions
-msft_realizedNoReset(msft(mSolve, sft_realized(s, f, t))) = yes;
-
-=======
->>>>>>> b625ff61
 // Forecast index displacement between realized and forecasted intervals
 // NOTE! This set cannot be reset without references to previously solved time steps in the stochastic tree becoming ill-defined!
 df(f_solve(f), t_active(t))${ ord(t) <= tSolveFirst + mSettings(mSolve, 't_jump') }
@@ -780,9 +764,6 @@
             tmp=0;
         );
     );
-<<<<<<< HEAD
-);
-=======
 );
 
 * --- Historical Unit LP and MIP information ----------------------------------
@@ -802,7 +783,4 @@
             and ord(t) <= tSolveFirst // Include all historical t_active
             }
         = yes;
-); // END loop(mft_start)
-
-
->>>>>>> b625ff61
+); // END loop(mft_start)