$ontext
This file is part of Backbone.

Backbone is free software: you can redistribute it and/or modify
it under the terms of the GNU Lesser General Public License as published by
the Free Software Foundation, either version 3 of the License, or
(at your option) any later version.

Backbone is distributed in the hope that it will be useful,
but WITHOUT ANY WARRANTY; without even the implied warranty of
MERCHANTABILITY or FITNESS FOR A PARTICULAR PURPOSE.  See the
GNU Lesser General Public License for more details.

You should have received a copy of the GNU Lesser General Public License
along with Backbone.  If not, see <http://www.gnu.org/licenses/>.
$offtext

* --- Internal counters -------------------------------------------------------
Scalars
    solveCount /0/
    t_solveFirst "counter (ord) for the first t in the solve"
    t_solveLast "counter for the last t in the solve"
    tCounter "counter for t" /0/
    lastCounter "last member in use of the general counter"
    continueLoop "Helper to stop the looping early"
    currentForecastLength "Length of the forecast in the curren solve, minimum of unchanging and decreasing forecast lengths"
    count "General counter"
    count_lambda
    count_lambda2 "Counter for lambdas"
    count_sample "Counter for samples"
    cum_slope "Cumulative for slope"
    cum_lambda "Cumulative for lambda"
    heat_rate "Heat rate temporary parameter"
    tmp "General temporary parameter"
    tmp_ "General temporary parameter"
    tmp__ "General temporary parameter"
    tmp_dt "Temporary parameter for evaluating the necessary amount of historical timesteps"
    tmp_dist "Temporary parameter for calculating the distance between operating points"
    tmp_op "Temporary parameter for operating point"
    tmp_count_op "Counting the number of valid operating points in the unit data"
    tmp_offset "Offset of sample in time steps"
    tRealizedLast "counter (ord) for the last realized t in the solve"
    firstResultsOutputSolve /1/;
;


* --- Power plant and commodity data -----------------------------------------------
* initiating optional input data tables with empty
$onempty
Parameters
    p_gn(grid, node, param_gn)         "Properties for energy nodes"
    p_gnBoundaryPropertiesForStates(grid, node, param_gnBoundaryTypes, param_gnBoundaryProperties) "Properties of different state boundaries and limits" / /
    p_storageValue(grid, node)         "Constant value of stored something at the end of a time step (EUR/<v_state_unit>)" / /
    p_gnn(grid, node, node, param_gnn) "Data for interconnections between energy nodes" / /
    p_gnu(grid, node, unit, param_gnu) "Unit data where energy type matters. Automatically calculated from input data p_gnu_io."
    p_gnu_io(grid, node, unit, input_output, param_gnu) "Unit data where energy type matters"
    p_gnuBoundaryProperties(grid, node, unit, slack, param_gnuBoundaryProperties) "Properties for unit boundaries where energy type matters" / /
    p_unit(unit, param_unit)           "Unit data where energy type does not matter"
    p_unitConstraint(unit, constraint) "Constant for constraints (eq1-9, gt1-9) between inputs and/or outputs. Each unit have their own (eq1-9, gt1-9)." / /
    p_unitConstraintNode(unit, constraint, node) "Coefficients for constraints (eq1-9, gt1-9) between inputs and/or outputs" / /
    p_gnReserves(grid, node, restype, param_policy) "Data defining the reserve rules in each node"
    p_groupReserves(group, restype, param_policy) "Data defining the reserve rules in each node group" / /
    p_groupReserves3D(group, restype, up_down, param_policy) "Reserve policy in each node group separately for each reserve type and direction" / /
    p_groupReserves4D(group, restype, up_down, group, param_policy) "Reserve policy in each node group separately for each reserve type and direction, also linking to another group" / /
    p_gnuReserves(grid, node, unit, restype, param_policy) "Reserve provision data for units" / /
    p_gnnReserves(grid, node, node, restype, up_down) "Reserve provision data for node node connections" / /
    p_gnuRes2Res(grid, node, unit, restype, up_down, restype) "The first type of reserve can be used also in the second reserve category (with a possible multiplier)" / /
    p_groupPolicy(group, param_policy) "Two-dimensional policy data for groups" / /
    p_groupPolicyUnit(group, param_policy, unit) "Three-dimensional policy data for groups and units" / /
    p_groupPolicyEmission(group, param_policy, emission) "Three-dimensional policy data for groups and emissions" / /
    p_price(node, param_price)         "Commodity price parameters"
    p_emissionPrice(emission, group, param_price) "emission price parameters (EUR/tEmission)"
    p_nEmission(node, emission)        "Emission content (tEmission/MWh)" / /
    p_gnuEmission(grid, node, unit, emission, param_gnuEmission) "unit data of emission factors for investments, maintenance, and energy" / /
    p_uStartupfuel(unit, node, param_unitStartupfuel) "Parameters for startup fuels" / /
    p_unStartup(unit, node, starttype) "Consumption during the start-up (MWh/start-up)"
    p_effUnit(effSelector, unit, effSelector, param_eff)  "Data for piece-wise linear efficiency blocks"
    p_effGroupUnit(effSelector, unit, param_eff) "Unit data specific to a efficiency group (e.g. left border of the unit)"
    p_uNonoperational(unit, starttype, min_max) "Non-operational time after being shut down before start up"
    p_uStartup(unit, starttype, cost_consumption) "Startup cost and fuel consumption"
    p_u_maxOutputInLastRunUpInterval(unit) "Maximum output in the last interval for the run-up to min. load (p.u.)"
    p_u_maxRampSpeedInLastRunUpInterval(unit) "Maximum ramp speed in the last interval for the run-up to min. load (p.u.)"
    p_u_runUpTimeIntervals(unit)       "Time steps required for the run-up phase"
    p_u_runUpTimeIntervalsCeil(unit)   "Ceiling of time steps required for the run-up phase"
    p_uCounter_runUpMin(unit, counter) "Minimum output for the time steps where the unit is being started up to the minimum load (minimum output in the last interval) (p.u.)"
    p_uCounter_runUpMax(unit, counter) "Maximum output for the time steps where the unit is being started up to the minimum load (minimum output in the last interval) (p.u.)"
    p_u_maxOutputInFirstShutdownInterval(unit) "Maximum output in the first interval for the shutdown from min. load (p.u.)"
    p_uShutdown(unit, cost_consumption) "Shutdown cost per unit"
    p_u_shutdownTimeIntervals(unit)     "Time steps required for the shutdown phase"
    p_u_shutdownTimeIntervalsCeil(unit) "Floor of time steps required for the shutdown phase"
    p_uCounter_shutdownMin(unit, counter) "Minimum output for the time steps where the unit is being shut down from the minimum load (minimum output in the first interval) (p.u.)"
    p_uCounter_shutdownMax(unit, counter) "Maximum output for the time steps where the unit is being shut down from the minimum load (minimum output in the first interval) (p.u.)"
    p_u_minRampSpeedInLastRunUpInterval(unit) "Minimum ramp speed in the last interval for the run-up to min. load (p.u./min)"
    p_u_minRampSpeedInFirstShutdownInterval(unit) "Minimum ramp speed in the fist interval for the shutdown from min. load (p.u./min)"
// Time dependent unit & commodity parameters
    ts_unit(unit, param_unit, f, t) "Time dependent unit data, where energy type doesn't matter"
    ts_effUnit(effSelector, unit, effSelector, param_eff, f, t) "Time dependent data for piece-wise linear efficiency blocks"
    ts_effGroupUnit(effSelector, unit, param_eff, f, t) "Time dependent efficiency group unit data"
// Alias used for interval aggregation
    ts_unit_(unit, param_unit, f, t)
*    ts_effUnit_(effSelector, unit, effSelector, param_eff, f, t)
*    ts_effGroupUnit_(effSelector, unit, param_eff, f, t)
;
$offempty

* --- Probability -------------------------------------------------------------
Parameters
    p_msWeight(mType, s) "Temporal weight of sample: number of similar periods represented by sample s (0-1)"
    p_msAnnuityWeight(mType, s) "Temporal weight of sample: used when calculating annuities (0-1)"
    p_msProbability(mType, s) "Probability to reach sample conditioned on ancestor samples (0-1)"
    p_mfProbability(mType, f) "Probability of forecast (0-1)"
    p_msft_probability(mType, s, f, t) "Probability of forecast (0-1)"
    p_sProbability(s) "Probability of sample (0-1)"
;

Scalar p_sWeightSum "Sum of sample weights";

* --- Model structure ---------------------------------------------------------
Parameters
    // Time displacement arrays
    dt(t) "Displacement needed to reach the previous time interval (in time steps)"
    dt_circular(t) "Circular t displacement if the time series data is not long enough to cover the model horizon"
    dt_next(t) "Displacement needed to reach the next time interval (in time steps)"
    dt_active(t) "Displacement needed to reach the corresponding active time interval from any time interval (in time steps)"
    dt_toStartup(unit, t) "Displacement from the current time interval to the time interval where the unit was started up in case online variable changes from 0 to 1 (in time steps)"
    dt_toShutdown(unit, t) "Displacement from the current time interval to the time interval where the shutdown phase began in case generation becomes 0 (in time steps)"
    dt_starttypeUnitCounter(starttype, unit, counter) "Displacement needed to account for starttype constraints (in time steps)"
    dt_downtimeUnitCounter(unit, counter) "Displacement needed to account for downtime constraints (in time steps)"
    dt_uptimeUnitCounter(unit, counter) "Displacement needed to account for uptime constraints (in time steps)"
    dt_trajectory(counter) "Run-up/shutdown trajectory time index displacement"

    // Forecast displacement arrays
    df(f, t) "Displacement needed to reach the realized forecast on the current time step"
    df_central(f, t) "Displacement needed to reach the central forecast - this is needed when the forecast tree gets reduced in dynamic equations"
    df_reserves(grid, node, restype, f, t) "Forecast index displacement needed to reach the realized forecast when committing reserves"
    df_reservesGroup(group, restype, f, t) "Forecast index displacement needed to reach the realized forecast when committing reserves"
    df_realization(f, t) "Displacement needed to reach the realized forecast on the current time step when no forecast is available"

    // Sample displacement arrays
    ds(s, t) "Displacement needed to reach the sample of previous time step"
    ds_state(grid, node, s, t) "Displacement needed to reach the sample of previous time step at this node"

    // Temporary displacement arrays
    ddt(t) "Temporary time displacement array"
    ddf(f) "Temporary forecast displacement array"
    ddf_(f) "Temporary forecast displacement array"

    // Other
    p_slackDirection(param_gnBoundaryTypes) "+1 for upward slacks and -1 for downward slacks"
    tForecastNext(mType) "When the next forecast will be available (ord time)"
    msStart(mType, s) "Start point of samples: first time step in the sample"
    msEnd(mType, s) "End point of samples: first time step not in the sample"
    tOrd(t) "Order of t"
;

* --- Stochastic data parameters ----------------------------------------------
$onempty
Parameters   // optional parameter tables initiated as empty tables
    // Used mostly for raw data storage
    ts_influx(grid, node, f, t) "External power inflow/outflow during a time step (MWh/h)" / /
    ts_cf(flow, node, f, t) "Available capacity factor time series (p.u.)" / /
    ts_reserveDemand(restype, up_down, group, f, t) "Reserve demand in region in the time step (MW)" / /
    ts_node(grid, node, param_gnBoundaryTypes, f, t) "Time-series for node constraints (<v_state_unit>) or balance penalty cost (EUR / <v_state_unit>)" / /
    ts_unitConstraintNode(unit, constraint, node, f, t) "Time series coefficients for constraints (eq1-9, gt1-9) between inputs and/or outputs" / /
    ts_gnn(grid, node, node, param_gnn, f, t) "Time dependent interconnection data (unit depending on parameter)" / /
    ts_storageValue(grid, node, f, t) "Timeseries of storage value at the end of a time step (EUR/<v_state_unit>)" / /
    ts_price(node, t) "Commodity price (EUR/MWh). Values are read directly from input data or calculated from ts_priceChange. Can use both, but only one option for each node allowed." / /
    ts_priceChange(node, t) "Initial commodity price and consequent changes in commodity price (EUR/MWh)" / /
    ts_emissionPrice(emission, group, t) "Emission group price time series (EUR/tEmission)" / /
    ts_emissionPriceChange(emission, group, t) "Initial emission group price and consequent changes in price (EUR/tEmission)" / /
;
$offempty
Parameters
    // static cost parameters
    p_vomCost(grid, node, unit, param_price) "Calculated static O&M cost that includes O&M costs, fuel costs, and emission costs (EUR/MWh)"
    p_startupCost(unit, starttype, param_price) "Calculated static startup cost that includes startup costs, fuel costs, and emission costs (EUR/MW)"

    // Aliases used in the equations after processing values for looping including time step aggregation if required
    ts_influx_(grid, node, s, f, t) "ts_influx values processed for looping including time step aggregation if required (MWh/h)"
    ts_cf_(flow, node, s, f, t) "ts_cf values processed for looping including time step aggregation if required (p.u.)"
    ts_reserveDemand_(restype, up_down, group, f, t) "ts_reserveDemand values processed for looping including time step aggregation if required (MW)"
    ts_node_(grid, node, param_gnBoundaryTypes, s, f, t) "ts_node values processed for looping including time step aggregation if required (unit depending on parameter)"
    ts_unitConstraintNode_(unit, constraint, node, s, f, t) "ts_unitConstraintNode values processed for looping including time step aggregation if required (coefficient of constraint)"
    ts_gnn_(grid, node, node, param_gnn, f, t) "ts_gnn values processed for looping including time step aggregation if required (unit depending on parameter)"
    ts_storageValue_(grid, node, s, f, t) "ts_storageValue values processed for looping including time step aggregation if required (EUR/<v_state_unit>)"
    ts_price_(node, t) "Commodity price (EUR/MWh) for aggregated time steps"
    ts_emissionPrice_(emission, group, t) "Emission group price time series  for aggregated time steps (EUR/tEmission)"
    ts_vomCost_(grid, node, unit, t) "Calculated time dependent O&M cost that includes O&M cost, fuel cost and emission cost (EUR/MWh)"
    ts_startupCost_(unit, starttype, t) "Calculated time dependent startup cost that includes startup cost, fuel cost and emission cost (EUR/MW)"

    // Aliases used for updating data in inputsLoop.gms
    ts_unit_update(unit, param_unit, f, t)
    ts_effUnit_update(effSelector, unit, effSelector, param_eff, f, t)
    ts_effGroupUnit_update(effSelector, unit, param_eff, f, t)
    ts_influx_update(grid, node, f, t)
    ts_cf_update(flow, node, f, t)
    ts_reserveDemand_update(restype, up_down, group, f, t)
    ts_node_update(grid, node, param_gnBoundaryTypes, f, t)
    ts_gnn_update(grid, node, node, param_gnn, f, t)

    // Help parameters for calculating smoothening of time series
    ts_influx_std(grid, node, t)  "Standard deviation of ts_influx over samples"
    ts_cf_std(flow, node, t) "Standard deviation of ts_cf over samples (p.u.)"

;

* --- Other time dependent parameters -----------------------------------------
$onempty
Parameters
    p_stepLength(mType, f, t) "Length of an interval in hours"
    p_stepLengthNoReset(mType, f, t) "Length of an interval in hours - includes also lengths of previously realized intervals"
    p_s_discountFactor(s) "Discount factor for samples for objective function. Allows multiyear modelling." / /
;
$offempty

* --- UGLY HACK Dynamic buildings (Toni Lastusilta) -----------
Parameters
<<<<<<< HEAD
    elspotIsoBB(t,tsIso)
    ts_priceElspotNP(t)
    ts_priceElspot(t)
    ts_priceElspot_backup(t)
    p_price_el_select        "Use avg. flat price EUR/MWh (set 0). Use elspot price (set 1)"
=======
    elspotIsoBB(t,tsIso)     "Elspot Prices_2013 (EUR/MWh) with backbone timestamp and ISO date"
    ts_priceElspotNP(t)      "Elspot NordPool Prices_2013 (EUR/MWh)"
    ts_priceElspot(t)        "Elspot Prices_2013 inc. tarifs and taxes (EUR/MWh)"
    ts_priceElspot_backup(t) "Elspot Prices_2013 inc. tarifs and taxes (backup) (EUR/MWh)"
    p_price_el_select        "Use flat price 1 EUR/MWh (set 0). Use elspot price (set 1)"
>>>>>>> 1d43cdf3
    flat_elec_price           Calculated average price from spot price
    cardt_flat_elec_price     Number of non-zeroes in ts_priceElspot
    modify_input             "Modify input (0=no, 1=yes: to set new limits)"
    c2k                      "Convert celcius to kelvin degrees"
    temp_limit(place,dir)    "Limit temperatures in Celcius"
    building_squares(grid)   Building square meters
    building_squares4elec(node)
<<<<<<< HEAD
=======
    temp_out(t)              "Outside temperature (C)"
>>>>>>> 1d43cdf3
;

<|MERGE_RESOLUTION|>--- conflicted
+++ resolved
@@ -215,19 +215,11 @@
 
 * --- UGLY HACK Dynamic buildings (Toni Lastusilta) -----------
 Parameters
-<<<<<<< HEAD
     elspotIsoBB(t,tsIso)
     ts_priceElspotNP(t)
     ts_priceElspot(t)
     ts_priceElspot_backup(t)
     p_price_el_select        "Use avg. flat price EUR/MWh (set 0). Use elspot price (set 1)"
-=======
-    elspotIsoBB(t,tsIso)     "Elspot Prices_2013 (EUR/MWh) with backbone timestamp and ISO date"
-    ts_priceElspotNP(t)      "Elspot NordPool Prices_2013 (EUR/MWh)"
-    ts_priceElspot(t)        "Elspot Prices_2013 inc. tarifs and taxes (EUR/MWh)"
-    ts_priceElspot_backup(t) "Elspot Prices_2013 inc. tarifs and taxes (backup) (EUR/MWh)"
-    p_price_el_select        "Use flat price 1 EUR/MWh (set 0). Use elspot price (set 1)"
->>>>>>> 1d43cdf3
     flat_elec_price           Calculated average price from spot price
     cardt_flat_elec_price     Number of non-zeroes in ts_priceElspot
     modify_input             "Modify input (0=no, 1=yes: to set new limits)"
@@ -235,9 +227,5 @@
     temp_limit(place,dir)    "Limit temperatures in Celcius"
     building_squares(grid)   Building square meters
     building_squares4elec(node)
-<<<<<<< HEAD
-=======
-    temp_out(t)              "Outside temperature (C)"
->>>>>>> 1d43cdf3
-;
-
+;
+
