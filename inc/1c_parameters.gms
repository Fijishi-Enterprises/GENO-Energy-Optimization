$ontext
This file is part of Backbone.

Backbone is free software: you can redistribute it and/or modify
it under the terms of the GNU Lesser General Public License as published by
the Free Software Foundation, either version 3 of the License, or
(at your option) any later version.

Backbone is distributed in the hope that it will be useful,
but WITHOUT ANY WARRANTY; without even the implied warranty of
MERCHANTABILITY or FITNESS FOR A PARTICULAR PURPOSE.  See the
GNU Lesser General Public License for more details.

You should have received a copy of the GNU Lesser General Public License
along with Backbone.  If not, see <http://www.gnu.org/licenses/>.
$offtext

* --- Internal counters -------------------------------------------------------
Scalars
    errorcount /0/
    solveCount /0/
    tSolveFirst "counter (ord) for the first t in the solve"
    tSolveLast "counter for the last t in the solve"
    tCounter "counter for t" /0/
    lastCounter "last member in use of the general counter"
    continueLoop "Helper to stop the looping early"
    currentForecastLength "Length of the forecast in the curren solve, minimum of unchanging and decreasing forecast lengths"
    count "General counter"
    count_lambda, count_lambda2 "Counter for lambdas"
    cum_slope "Cumulative for slope"
    cum_lambda "Cumulative for lambda"
    heat_rate "Heat rate temporary parameter"
    tmp "General temporary parameter"
    tmp_ "General temporary parameter"
    tmp__ "General temporary parameter"
    tmp_dt "Temporary parameter for evaluating the necessary amount of historical timesteps"
    tmp_dist "Temporary parameter for calculating the distance between operating points"
    tmp_op "Temporary parameter for operating point"
    tmp_count_op "Counting the number of valid operating points in the unit data"
    tmp_offset "Offset of sample in time steps"
    f_improve / 12 /
    tRealizedLast "counter (ord) for the last realized t in the solve"
    firstResultsOutputSolve /1/;
;

* --- Power plant and fuel data -----------------------------------------------
Parameters
    p_gn(grid, node, param_gn) "Properties for energy nodes"
    p_gnBoundaryPropertiesForStates(grid, node, param_gnBoundaryTypes, param_gnBoundaryProperties) "Properties of different state boundaries and limits"
    p_gnn(grid, node, node, param_gnn) "Data for interconnections between energy nodes"
    p_gnu(grid, node, unit, param_gnu) "Unit data where energy type matters"
    p_gnuBoundaryProperties(grid, node, unit, slack, param_gnuBoundaryProperties) "Properties for unit boundaries where energy type matters"
    p_unit(unit, param_unit) "Unit data where energy type does not matter"
    p_nReserves(node, restype, *) "Data defining the reserve rules in each node"
    p_nuReserves(node, unit, restype, *) "Reserve provision data for units"
    p_nnReserves(node, node, restype, up_down) "Reserve provision data for node node connections"
    p_nuRes2Res(node, unit, restype, up_down, restype) "The first type of reserve can be used also in the second reserve category (with a possible multiplier)"
    p_gnPolicy(grid, node, param_policy, *) "Policy data for grid, node"
    p_groupPolicy(group, param_policy) "Two-dimensional policy data for groups"
    p_groupPolicy3D(group, param_policy, *) "Three-dimensional policy data for groups"
    p_fuelEmission(fuel, emission) "Fuel emission content"
    p_uFuel(unit, param_fuel, fuel, param_unitFuel) "Parameters interacting between units and fuels"
    p_unitFuelEmissionCost(unit, fuel, emission) "Emission costs for each unit, calculated from input data"
    p_effUnit(effSelector, unit, effSelector, *)  "Data for piece-wise linear efficiency blocks"
    p_effGroupUnit(effSelector, unit, *) "Unit data specific to a efficiency group (e.g. left border of the unit)"
    p_uNonoperational(unit, starttype, min_max) "Non-operational time after being shut down before start up"
    p_uStartup(unit, starttype, cost_consumption) "Startup cost and fuel consumption"
    p_u_maxOutputInLastRunUpInterval(unit) "Maximum output in the last interval for the run-up to min. load (p.u.)"
    p_u_maxRampSpeedInLastRunUpInterval(unit) "Maximum ramp speed in the last interval for the run-up to min. load (p.u.)"
    p_u_runUpTimeIntervals(unit) "Time steps required for the run-up phase"
    p_u_runUpTimeIntervalsCeil(unit) "Ceiling of time steps required for the run-up phase"
    p_ut_runUp(unit, t) "Output for the time steps where the unit is being started up to the minimum load (minimum output in the last interval) (p.u.)"
    p_u_maxOutputInFirstShutdownInterval(unit) "Maximum output in the first interval for the shutdown from min. load (p.u.)"
    p_u_shutdownTimeIntervals(unit) "Time steps required for the shutdown phase"
    p_u_shutdownTimeIntervalsCeil(unit) "Ceiling of time steps required for the shutdown phase"
    p_ut_shutdown(unit, t) "Output for the time steps where the unit is being shut down from the minimum load (minimum output in the first interval) (p.u.)"
// Time dependent unit & fuel parameters
    ts_unit(unit, *, f, t) "Time dependent unit data, where energy type doesn't matter"
    ts_effUnit(effSelector, unit, effSelector, *, f, t) "Time dependent data for piece-wise linear efficiency blocks"
    ts_effGroupUnit(effSelector, unit, *, f, t) "Time dependent efficiency group unit data"
// Alias used for interval aggregation
    ts_unit_(unit, *, f, t)
;

* --- Probability -------------------------------------------------------------
Parameters
    p_msWeight(mType, s) "Weight of sample"
    p_msProbability(mType, s) "Probability to reach sample conditioned on anchestor samples"
    p_msProbability_orig(mType, s) "Original probabilities of samples in model"
    p_mfProbability(mType, f) "Probability of forecast"
    p_msft_probability(mType, s, f, t) "Probability of forecast"
    p_sProbability(s) "Probability of sample"
;

Scalar p_sWeightSum "Sum of sample weights";

* --- Model structure ---------------------------------------------------------
Parameters
    // Time displacement arrays
    dt(t) "Displacement needed to reach the previous time interval (in time steps)"
    dt_circular(t) "Circular t displacement if the time series data is not long enough to cover the model horizon"
    dt_next(t) "Displacement needed to reach the next time interval (in time steps)"
    dtt(t, t) "Displacement needed to reach any previous time interval (in time steps)"
    dt_toStartup(unit, t) "Displacement from the current time interval to the time interval where the unit was started up in case online variable changes from 0 to 1 (in time steps)"
    dt_toShutdown(unit, t) "Displacement from the current time interval to the time interval where the shutdown phase began in case generation becomes 0 (in time steps)"
    dt_starttypeUnitCounter(starttype, unit, counter) "Displacement needed to account for starttype constraints (in time steps)"
    dt_downtimeUnitCounter(unit, counter) "Displacement needed to account for downtime constraints (in time steps)"
    dt_uptimeUnitCounter(unit, counter) "Displacement needed to account for uptime constraints (in time steps)"
    dt_sampleOffset(*, node, *, s) "Time offset to make periodic time series data (for grid/flow, unit, label) to go into different samples"

    // Forecast displacement arrays
    df(f, t) "Displacement needed to reach the realized forecast on the current time step"
    df_central(f, t) "Displacement needed to reach the central forecast - this is needed when the forecast tree gets reduced in dynamic equations"
    df_reserves(node, restype, f, t) "Forecast index displacement needed to reach the realized forecast when committing reserves"

    // Sample displacement arrays
    ds(s, t) "Displacement needed to reach the sample of previous time step"
    ds_state(grid, node, s, t) "Displacement needed to reach the sample of previous time step at this node"

    // Temporary displacement arrays
    ddt(t) "Temporary time displacement array"
    ddf(f, t) "Temporary forecast displacement array"
    ddf_(f, t) "Temporary forecast displacement array"

    // Other
    p_slackDirection(slack) "+1 for upward slacks and -1 for downward slacks"
    tForecastNext(mType) "When the next forecast will be available (ord time)"
    aaSolveInfo(mType, t, solveInfoAttributes) "Stores information about the solve status"
    msStart(mType, s) "Start point of samples: first time step in the sample"
    msEnd(mType, s) "End point of samples: first time step not in the sample"
    tOrd(t) "Order of t"
;

* --- Stochastic data parameters ----------------------------------------------
Parameters
    // Used mostly for raw data storage
    ts_influx(grid, node, f, t) "External power inflow/outflow during a time step (MWh/h)"
    ts_cf(flow, node, f, t) "Available capacity factor time series (p.u.)"
    ts_reserveDemand(restype, up_down, node, f, t) "Reserve demand in region in the time step (MW)"
    ts_node(grid, node, param_gnBoundaryTypes, f, t) "Fix the states of a node according to time-series form exogenous input ([v_state])"
    ts_fuelPriceChange(fuel, t) "Initial fuel price and consequent changes in fuel price (EUR/MWh)"
    ts_fuelPrice(fuel, t) "Fuel price time series (EUR/MWh)"
    ts_unavailability(unit, t) "Unavailability of a unit in the time step (p.u.)"

<<<<<<< HEAD
    // Aliases used for intervals (time step aggregation)
    // NOTE: Sample dimension has to be last because of the scenario reduction algorithm
    ts_influx_(grid, node, f, t, s) "Mean external power inflow/outflow during a time step (MWh/h)"
    ts_cf_(flow, node, f, t, s) "Mean available capacity factor time series (p.u.)"
    ts_influx_temp(grid, node, s, f, t)
    ts_reserveDemand_(restype, up_down, node, f, t) "Mean reserve demand in region in the time step (MW)"
    ts_node_(grid, node, param_gnBoundaryTypes, f, t, s) "Mean value of ts_node"
    ts_fuelPrice_(fuel, t) "Mean fuel price time during time step (EUR/MWh)"

    // Help parameters for calculating smoothening of time series
    ts_influx_mean(grid, node, f, t) "Mean of ts_influx over samples"
    ts_influx_std(grid, node, f, t)  "Standard deviation of ts_influx over samples"
    ts_cf_mean(flow, node, f, t) "Mean of ts_cf over samples (p.u.)"
    ts_cf_std(flow, node, f, t) "Standard deviation of ts_cf over samples (p.u.)"

    p_autocorrelation(*, node, timeseries) "Autocorrelation of time series for the grid/flow, node and time series type (lag = 1 time step)"

    // Bounds for scenario smoothening
    p_tsMinValue(node, timeseries)
    p_tsMaxValue(node, timeseries)
=======
    // Aliases used in the equations after interval aggregation
    ts_influx_(grid, node, f, t)
    ts_cf_(flow, node, f, t)
    ts_reserveDemand_(restype, up_down, node, f, t)
    ts_node_(grid, node, param_gnBoundaryTypes, f, t)
    ts_fuelPrice_(fuel, t)

    // Aliases used for updating data in 3b_inputsLoop.gms
    ts_unit_update(unit, *, f, t)
    ts_effUnit_update(effSelector, unit, effSelector, *, f, t)
    ts_effGroupUnit_update(effSelector, unit, *, f, t)
    ts_influx_update(grid, node, f, t)
    ts_cf_update(flow, node, f, t)
    ts_reserveDemand_update(restype, up_down, node, f, t)
    ts_node_update(grid, node, param_gnBoundaryTypes, f, t)
    ts_fuelPriceChange_update(fuel, t)
    ts_unavailability_update(unit, t)
>>>>>>> 4f48044c
;

* --- Other time dependent parameters -----------------------------------------
Parameters
    p_storageValue(grid, node, t) "Value of stored something at the end of a time step"
    p_stepLength(mType, f, t) "Length of an interval in hours"
    p_stepLengthNoReset(mType, f, t) "Length of an interval in hours - includes also lengths of previously realized intervals"
;<|MERGE_RESOLUTION|>--- conflicted
+++ resolved
@@ -142,15 +142,24 @@
     ts_fuelPrice(fuel, t) "Fuel price time series (EUR/MWh)"
     ts_unavailability(unit, t) "Unavailability of a unit in the time step (p.u.)"
 
-<<<<<<< HEAD
-    // Aliases used for intervals (time step aggregation)
+    // Aliases used in the equations after interval aggregation
     // NOTE: Sample dimension has to be last because of the scenario reduction algorithm
     ts_influx_(grid, node, f, t, s) "Mean external power inflow/outflow during a time step (MWh/h)"
     ts_cf_(flow, node, f, t, s) "Mean available capacity factor time series (p.u.)"
-    ts_influx_temp(grid, node, s, f, t)
     ts_reserveDemand_(restype, up_down, node, f, t) "Mean reserve demand in region in the time step (MW)"
     ts_node_(grid, node, param_gnBoundaryTypes, f, t, s) "Mean value of ts_node"
     ts_fuelPrice_(fuel, t) "Mean fuel price time during time step (EUR/MWh)"
+
+    // Aliases used for updating data in 3b_inputsLoop.gms
+    ts_unit_update(unit, *, f, t)
+    ts_effUnit_update(effSelector, unit, effSelector, *, f, t)
+    ts_effGroupUnit_update(effSelector, unit, *, f, t)
+    ts_influx_update(grid, node, f, t)
+    ts_cf_update(flow, node, f, t)
+    ts_reserveDemand_update(restype, up_down, node, f, t)
+    ts_node_update(grid, node, param_gnBoundaryTypes, f, t)
+    ts_fuelPriceChange_update(fuel, t)
+    ts_unavailability_update(unit, t)
 
     // Help parameters for calculating smoothening of time series
     ts_influx_mean(grid, node, f, t) "Mean of ts_influx over samples"
@@ -163,25 +172,6 @@
     // Bounds for scenario smoothening
     p_tsMinValue(node, timeseries)
     p_tsMaxValue(node, timeseries)
-=======
-    // Aliases used in the equations after interval aggregation
-    ts_influx_(grid, node, f, t)
-    ts_cf_(flow, node, f, t)
-    ts_reserveDemand_(restype, up_down, node, f, t)
-    ts_node_(grid, node, param_gnBoundaryTypes, f, t)
-    ts_fuelPrice_(fuel, t)
-
-    // Aliases used for updating data in 3b_inputsLoop.gms
-    ts_unit_update(unit, *, f, t)
-    ts_effUnit_update(effSelector, unit, effSelector, *, f, t)
-    ts_effGroupUnit_update(effSelector, unit, *, f, t)
-    ts_influx_update(grid, node, f, t)
-    ts_cf_update(flow, node, f, t)
-    ts_reserveDemand_update(restype, up_down, node, f, t)
-    ts_node_update(grid, node, param_gnBoundaryTypes, f, t)
-    ts_fuelPriceChange_update(fuel, t)
-    ts_unavailability_update(unit, t)
->>>>>>> 4f48044c
 ;
 
 * --- Other time dependent parameters -----------------------------------------
