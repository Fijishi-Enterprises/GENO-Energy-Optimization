$ontext
This file is part of Backbone.

Backbone is free software: you can redistribute it and/or modify
it under the terms of the GNU Lesser General Public License as published by
the Free Software Foundation, either version 3 of the License, or
(at your option) any later version.

Backbone is distributed in the hope that it will be useful,
but WITHOUT ANY WARRANTY; without even the implied warranty of
MERCHANTABILITY or FITNESS FOR A PARTICULAR PURPOSE.  See the
GNU Lesser General Public License for more details.

You should have received a copy of the GNU Lesser General Public License
along with Backbone.  If not, see <http://www.gnu.org/licenses/>.
$offtext

* --- Internal counters -------------------------------------------------------
Scalars
    solveCount /0/
    tSolveFirst "counter (ord) for the first t in the solve"
    tSolveLast "counter for the last t in the solve"
    tCounter "counter for t" /0/
    lastCounter "last member in use of the general counter"
    continueLoop "Helper to stop the looping early"
    currentForecastLength "Length of the forecast in the curren solve, minimum of unchanging and decreasing forecast lengths"
    count "General counter"
    count_lambda
    count_lambda2 "Counter for lambdas"
    count_sample "Counter for samples"
    cum_slope "Cumulative for slope"
    cum_lambda "Cumulative for lambda"
    heat_rate "Heat rate temporary parameter"
    tmp "General temporary parameter"
    tmp_ "General temporary parameter"
    tmp__ "General temporary parameter"
    tmp_dt "Temporary parameter for evaluating the necessary amount of historical timesteps"
    tmp_dist "Temporary parameter for calculating the distance between operating points"
    tmp_op "Temporary parameter for operating point"
    tmp_count_op "Counting the number of valid operating points in the unit data"
    tmp_offset "Offset of sample in time steps"
    tRealizedLast "counter (ord) for the last realized t in the solve"
    firstResultsOutputSolve /1/;
;

* --- Power plant and fuel data -----------------------------------------------
Parameters
    p_gn(grid, node, param_gn) "Properties for energy nodes"
    p_gnBoundaryPropertiesForStates(grid, node, param_gnBoundaryTypes, param_gnBoundaryProperties) "Properties of different state boundaries and limits"
    p_gnn(grid, node, node, param_gnn) "Data for interconnections between energy nodes"
    p_gnu(grid, node, unit, param_gnu) "Unit data where energy type matters"
    p_gnuBoundaryProperties(grid, node, unit, slack, param_gnuBoundaryProperties) "Properties for unit boundaries where energy type matters"
    p_unit(unit, param_unit) "Unit data where energy type does not matter"
    p_gnReserves(grid, node, restype, *) "Data defining the reserve rules in each node"
    p_groupReserves(group, restype, *) "Data defining the reserve rules in each node group"
    p_groupReserves3D(group, restype, up_down, param_policy) "Reserve policy in each node group separately for each reserve type and direction"
    p_groupReserves4D(group, restype, up_down, group, param_policy) "Reserve policy in each node group separately for each reserve type and direction, also linking to another group"
    p_gnuReserves(grid, node, unit, restype, *) "Reserve provision data for units"
    p_gnnReserves(grid, node, node, restype, up_down) "Reserve provision data for node node connections"
    p_gnuRes2Res(grid, node, unit, restype, up_down, restype) "The first type of reserve can be used also in the second reserve category (with a possible multiplier)"
    p_gnPolicy(grid, node, param_policy, *) "Policy data for grid, node"
    p_groupPolicy(group, param_policy) "Two-dimensional policy data for groups"
    p_groupPolicy3D(group, param_policy, *) "Three-dimensional policy data for groups"
    p_fuelPrice(fuel, param_fuelPrice) "Fuel price parameters"
    p_fuelEmission(fuel, emission) "Fuel emission content"
    p_uFuel(unit, param_fuel, fuel, param_unitFuel) "Parameters interacting between units and fuels"
    p_unitFuelEmissionCost(unit, fuel, emission) "Emission costs for each unit, calculated from input data"
    p_effUnit(effSelector, unit, effSelector, param_eff)  "Data for piece-wise linear efficiency blocks"
    p_effGroupUnit(effSelector, unit, param_eff) "Unit data specific to a efficiency group (e.g. left border of the unit)"
    p_uNonoperational(unit, starttype, min_max) "Non-operational time after being shut down before start up"
    p_uStartup(unit, starttype, cost_consumption) "Startup cost and fuel consumption"
    p_u_maxOutputInLastRunUpInterval(unit) "Maximum output in the last interval for the run-up to min. load (p.u.)"
    p_u_maxRampSpeedInLastRunUpInterval(unit) "Maximum ramp speed in the last interval for the run-up to min. load (p.u.)"
    p_u_runUpTimeIntervals(unit) "Time steps required for the run-up phase"
    p_u_runUpTimeIntervalsCeil(unit) "Ceiling of time steps required for the run-up phase"
    p_uCounter_runUpMin(unit, counter) "Minimum output for the time steps where the unit is being started up to the minimum load (minimum output in the last interval) (p.u.)"
    p_uCounter_runUpMax(unit, counter) "Maximum output for the time steps where the unit is being started up to the minimum load (minimum output in the last interval) (p.u.)"
    p_u_maxOutputInFirstShutdownInterval(unit) "Maximum output in the first interval for the shutdown from min. load (p.u.)"
    p_uShutdown(unit, cost_consumption) "Shutdown cost per unit"
    p_u_shutdownTimeIntervals(unit) "Time steps required for the shutdown phase"
    p_u_shutdownTimeIntervalsCeil(unit) "Floor of time steps required for the shutdown phase"
    p_uCounter_shutdownMin(unit, counter) "Minimum output for the time steps where the unit is being shut down from the minimum load (minimum output in the first interval) (p.u.)"
    p_uCounter_shutdownMax(unit, counter) "Maximum output for the time steps where the unit is being shut down from the minimum load (minimum output in the first interval) (p.u.)"
    p_u_minRampSpeedInLastRunUpInterval(unit) "Minimum ramp speed in the last interval for the run-up to min. load (p.u./min)"
    p_u_minRampSpeedInFirstShutdownInterval(unit) "Minimum ramp speed in the fist interval for the shutdown from min. load (p.u./min)"
// Time dependent unit & fuel parameters
    ts_unit(unit, param_unit, f, t) "Time dependent unit data, where energy type doesn't matter"
    ts_effUnit(effSelector, unit, effSelector, param_eff, f, t) "Time dependent data for piece-wise linear efficiency blocks"
    ts_effGroupUnit(effSelector, unit, param_eff, f, t) "Time dependent efficiency group unit data"
// Alias used for interval aggregation
    ts_unit_(unit, param_unit, f, t)
*    ts_effUnit_(effSelector, unit, effSelector, param_eff, f, t)
*    ts_effGroupUnit_(effSelector, unit, param_eff, f, t)
;

* --- Probability -------------------------------------------------------------
Parameters
    p_msWeight(mType, s) "Temporal weight of sample: number of similar periods represented by sample s"
    p_msProbability(mType, s) "Probability to reach sample conditioned on anchestor samples"
    p_mfProbability(mType, f) "Probability of forecast"
    p_msft_probability(mType, s, f, t) "Probability of forecast"
    p_sProbability(s) "Probability of sample"
$if defined scenario
    p_scenProbability(scenario) "Original probability of scenario"
;

$if declared p_scenProbability
Option clear = p_scenProbability;  // Initialize with empty data

Scalar p_sWeightSum "Sum of sample weights";

* --- Model structure ---------------------------------------------------------
Parameters
    // Time displacement arrays
    dt(t) "Displacement needed to reach the previous time interval (in time steps)"
    dt_circular(t) "Circular t displacement if the time series data is not long enough to cover the model horizon"
    dt_next(t) "Displacement needed to reach the next time interval (in time steps)"
    dt_active(t) "Displacement needed to reach the corresponding active time interval from any time interval (in time steps)"
    dt_toStartup(unit, t) "Displacement from the current time interval to the time interval where the unit was started up in case online variable changes from 0 to 1 (in time steps)"
    dt_toShutdown(unit, t) "Displacement from the current time interval to the time interval where the shutdown phase began in case generation becomes 0 (in time steps)"
    dt_starttypeUnitCounter(starttype, unit, counter) "Displacement needed to account for starttype constraints (in time steps)"
    dt_downtimeUnitCounter(unit, counter) "Displacement needed to account for downtime constraints (in time steps)"
    dt_uptimeUnitCounter(unit, counter) "Displacement needed to account for uptime constraints (in time steps)"
    dt_trajectory(counter) "Run-up/shutdown trajectory time index displacement"
    dt_scenarioOffset(*, node, *, s) "Time offset to make periodic time series data (for grid/flow, unit, label) to go into different scenarios"

    // Forecast displacement arrays
    df(f, t) "Displacement needed to reach the realized forecast on the current time step"
    df_central(f, t) "Displacement needed to reach the central forecast - this is needed when the forecast tree gets reduced in dynamic equations"
    df_reserves(grid, node, restype, f, t) "Forecast index displacement needed to reach the realized forecast when committing reserves"
    df_reservesGroup(group, restype, f, t) "Forecast index displacement needed to reach the realized forecast when committing reserves"
    df_scenario(f, t) "Forecast index displacement needed to get central forecast data for long-term scenarios"
    df_realization(f, t) "Displacement needed to reach the realized forecast on the current time step when no forecast is available"

    // Sample displacement arrays
    ds(s, t) "Displacement needed to reach the sample of previous time step"
    ds_state(grid, node, s, t) "Displacement needed to reach the sample of previous time step at this node"

    // Temporary displacement arrays
    ddt(t) "Temporary time displacement array"
    ddf(f) "Temporary forecast displacement array"
    ddf_(f) "Temporary forecast displacement array"

    // Other
    p_slackDirection(param_gnBoundaryTypes) "+1 for upward slacks and -1 for downward slacks"
    tForecastNext(mType) "When the next forecast will be available (ord time)"
    aaSolveInfo(mType, t, solveInfoAttributes) "Stores information about the solve status"
    msStart(mType, s) "Start point of samples: first time step in the sample"
    msEnd(mType, s) "End point of samples: first time step not in the sample"
    tOrd(t) "Order of t"
;

* --- Stochastic data parameters ----------------------------------------------
Parameters
    // Used mostly for raw data storage
    ts_influx(grid, node, f, t) "External power inflow/outflow during a time step (MWh/h)"
    ts_cf(flow, node, f, t) "Available capacity factor time series (p.u.)"
    ts_reserveDemand(restype, up_down, group, f, t) "Reserve demand in region in the time step (MW)"
    ts_node(grid, node, param_gnBoundaryTypes, f, t) "Fix the states of a node according to time-series form exogenous input ([v_state])"
    ts_fuelPriceChange(fuel, t) "Initial fuel price and consequent changes in fuel price (EUR/MWh)"
    ts_fuelPrice(fuel, t) "Fuel price time series (EUR/MWh)"
    ts_unavailability(unit, t) "Unavailability of a unit in the time step (p.u.)"

    // Aliases used in the equations after interval aggregation
    // NOTE: Sample dimension has to be last because of the scenario reduction algorithm
<<<<<<< HEAD
    ts_influx_(grid, node, s, f, t) "Mean external power inflow/outflow during a time step (MWh/h)"
    ts_cf_(flow, node, s, f, t) "Mean available capacity factor time series (p.u.)"
    ts_reserveDemand_(restype, up_down, node, f, t) "Mean reserve demand in region in the time step (MW)"
    ts_node_(grid, node, param_gnBoundaryTypes, s, f, t) "Mean value of ts_node"
=======
    ts_influx_(grid, node, f, t, s) "Mean external power inflow/outflow during a time step (MWh/h)"
    ts_cf_(flow, node, f, t, s) "Mean available capacity factor time series (p.u.)"
    ts_reserveDemand_(restype, up_down, group, f, t) "Mean reserve demand in region in the time step (MW)"
    ts_node_(grid, node, param_gnBoundaryTypes, f, t, s) "Mean value of ts_node"
>>>>>>> ee281454
    ts_fuelPrice_(fuel, t) "Mean fuel price time during time step (EUR/MWh)"

    // Aliases used for updating data in inputsLoop.gms
    ts_unit_update(unit, param_unit, f, t)
    ts_effUnit_update(effSelector, unit, effSelector, param_eff, f, t)
    ts_effGroupUnit_update(effSelector, unit, param_eff, f, t)
    ts_influx_update(grid, node, f, t)
    ts_cf_update(flow, node, f, t)
    ts_reserveDemand_update(restype, up_down, group, f, t)
    ts_node_update(grid, node, param_gnBoundaryTypes, f, t)
    ts_fuelPriceChange_update(fuel, t)
    ts_unavailability_update(unit, t)

    // Help parameters for calculating smoothening of time series
    ts_influx_std(grid, node, t)  "Standard deviation of ts_influx over samples"
    ts_cf_std(flow, node, t) "Standard deviation of ts_cf over samples (p.u.)"

    p_autocorrelation(*, node, timeseries) "Autocorrelation of time series for the grid/flow, node and time series type (lag = 1 time step)"

    // Bounds for scenario smoothening
    p_tsMinValue(*, node, timeseries) "Minimum allowed value of timeseries for grid/flow and node"
    p_tsMaxValue(*, node, timeseries) "Maximum allowed value of timeseries in grid/flow and node"

    // Help parameters for scenario reduction
    ts_energy_(s) "Total energy available from inflow and other flows (MWh)"
;

* --- Other time dependent parameters -----------------------------------------
Parameters
    p_storageValue(grid, node, t) "Value of stored something at the end of a time step"
    p_stepLength(mType, f, t) "Length of an interval in hours"
    p_stepLengthNoReset(mType, f, t) "Length of an interval in hours - includes also lengths of previously realized intervals"
;<|MERGE_RESOLUTION|>--- conflicted
+++ resolved
@@ -163,17 +163,10 @@
 
     // Aliases used in the equations after interval aggregation
     // NOTE: Sample dimension has to be last because of the scenario reduction algorithm
-<<<<<<< HEAD
     ts_influx_(grid, node, s, f, t) "Mean external power inflow/outflow during a time step (MWh/h)"
     ts_cf_(flow, node, s, f, t) "Mean available capacity factor time series (p.u.)"
-    ts_reserveDemand_(restype, up_down, node, f, t) "Mean reserve demand in region in the time step (MW)"
+    ts_reserveDemand_(restype, up_down, group, f, t) "Mean reserve demand in region in the time step (MW)"
     ts_node_(grid, node, param_gnBoundaryTypes, s, f, t) "Mean value of ts_node"
-=======
-    ts_influx_(grid, node, f, t, s) "Mean external power inflow/outflow during a time step (MWh/h)"
-    ts_cf_(flow, node, f, t, s) "Mean available capacity factor time series (p.u.)"
-    ts_reserveDemand_(restype, up_down, group, f, t) "Mean reserve demand in region in the time step (MW)"
-    ts_node_(grid, node, param_gnBoundaryTypes, f, t, s) "Mean value of ts_node"
->>>>>>> ee281454
     ts_fuelPrice_(fuel, t) "Mean fuel price time during time step (EUR/MWh)"
 
     // Aliases used for updating data in inputsLoop.gms
