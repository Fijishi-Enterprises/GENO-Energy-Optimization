--- conflicted
+++ resolved
@@ -2072,17 +2072,10 @@
         + ts_gnn_(grid, node, node_, 'availability', f, t)${gn2n_timeseries(grid, node, node_, 'availability')}
         ]
         * [
-<<<<<<< HEAD
 
             // Existing transfer capacity
             + p_gnn(grid, node, node_, 'transferCap')
 
-=======
-
-            // Existing transfer capacity
-            + p_gnn(grid, node, node_, 'transferCap')
-
->>>>>>> 3f0e463b
             // Investments into additional transfer capacity
             + sum(t_invest(t_)$(ord(t_)<=ord(t)),
                 + v_investTransfer_LP(grid, node, node_, t_)${gn2n_directional_investLP(grid, node, node_)}
