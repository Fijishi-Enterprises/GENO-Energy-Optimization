$ontext
This file is part of Backbone.

Backbone is free software: you can redistribute it and/or modify
it under the terms of the GNU Lesser General Public License as published by
the Free Software Foundation, either version 3 of the License, or
(at your option) any later version.

Backbone is distributed in the hope that it will be useful,
but WITHOUT ANY WARRANTY; without even the implied warranty of
MERCHANTABILITY or FITNESS FOR A PARTICULAR PURPOSE.  See the
GNU Lesser General Public License for more details.

You should have received a copy of the GNU Lesser General Public License
along with Backbone.  If not, see <http://www.gnu.org/licenses/>.
$offtext


* =============================================================================
* --- Constraint Equation Definitions -----------------------------------------
* =============================================================================

* --- Energy Balance ----------------------------------------------------------

q_balance(gn(grid, node), msft(m, s, f, t))${   not p_gn(grid, node, 'boundAll')
                                            } .. // Energy/power balance dynamics solved using implicit Euler discretization

    // The left side of the equation is the change in the state (will be zero if the node doesn't have a state)
    + p_gn(grid, node, 'energyStoredPerUnitOfState')${gn_state(grid, node)} // Unit conversion between v_state of a particular node and energy variables (defaults to 1, but can have node based values if e.g. v_state is in Kelvins and each node has a different heat storage capacity)
        * [
            + v_state(grid, node, s, f+df_central(f,t), t)                   // The difference between current
            - v_state(grid, node, s+ds_state(grid,node,s,t), f+df(f,t+dt(t)), t+dt(t))       // ... and previous state of the node
            ]

    =E=

    // The right side of the equation contains all the changes converted to energy terms
    + p_stepLength(m, f, t) // Multiply with the length of the timestep to convert power into energy
        * (
            // Self discharge out of the model boundaries
            - p_gn(grid, node, 'selfDischargeLoss')${ gn_state(grid, node) }
                * v_state(grid, node, s, f+df_central(f,t), t) // The current state of the node

            // Energy diffusion from this node to neighbouring nodes
            - sum(to_node${ gnn_state(grid, node, to_node) },
                + p_gnn(grid, node, to_node, 'diffCoeff')
                    * v_state(grid, node, s, f+df_central(f,t), t)
                ) // END sum(to_node)

            // Energy diffusion from neighbouring nodes to this node
            + sum(from_node${ gnn_state(grid, from_node, node) },
                + p_gnn(grid, from_node, node, 'diffCoeff')
                    * v_state(grid, from_node, s, f+df_central(f,t), t) // Incoming diffusion based on the state of the neighbouring node
                ) // END sum(from_node)

            // Controlled energy transfer, applies when the current node is on the left side of the connection
            - sum(node_${ gn2n_directional(grid, node, node_) },
                + (1 - p_gnn(grid, node, node_, 'transferLoss')) // Reduce transfer losses
                    * v_transfer(grid, node, node_, s, f, t)
                + p_gnn(grid, node, node_, 'transferLoss') // Add transfer losses back if transfer is from this node to another node
                    * v_transferRightward(grid, node, node_, s, f, t)
                ) // END sum(node_)

            // Controlled energy transfer, applies when the current node is on the right side of the connection
            + sum(node_${ gn2n_directional(grid, node_, node) },
                + v_transfer(grid, node_, node, s, f, t)
                - p_gnn(grid, node_, node, 'transferLoss') // Reduce transfer losses if transfer is from another node to this node
                    * v_transferRightward(grid, node_, node, s, f, t)
                ) // END sum(node_)

            // Interactions between the node and its units
            + sum(gnuft(grid, node, unit, f, t),
                + v_gen(grid, node, unit, s, f, t) // Unit energy generation and consumption
                )

            // Spilling energy out of the endogenous grids in the model
            - v_spill(grid, node, s, f, t)${node_spill(node)}

            // Power inflow and outflow timeseries to/from the node
            + ts_influx_(grid, node, f, t, s)   // Incoming (positive) and outgoing (negative) absolute value time series

            // Dummy generation variables, for feasibility purposes
            + vq_gen('increase', grid, node, s, f, t) // Note! When stateSlack is permitted, have to take caution with the penalties so that it will be used first
            - vq_gen('decrease', grid, node, s, f, t) // Note! When stateSlack is permitted, have to take caution with the penalties so that it will be used first
    ) // END * p_stepLength
;

* --- Reserve Demand ----------------------------------------------------------
// NOTE! Currently, there are multiple identical instances of the reserve balance equation being generated for each forecast branch even when the reserves are committed and identical between the forecasts.
// NOTE! This could be solved by formulating a new "ft_reserves" set to cover only the relevant forecast-time steps, but it would possibly make the reserves even more confusing.

q_resDemand(restypeDirectionNode(restype, up_down, node), sft(s, f, t))
    ${  ord(t) < tSolveFirst + p_nReserves(node, restype, 'reserve_length')
        and not [ restypeReleasedForRealization(restype)
                  and sft_realized(s, f, t)]
        } ..
    // Reserve provision by capable units on this node
    + sum(nuft(node, unit, f, t)${nuRescapable(restype, up_down, node, unit)},
        + v_reserve(restype, up_down, node, unit, s, f+df_reserves(node, restype, f, t), t)
            * [ // Account for reliability of reserves
                + 1${sft_realized(s, f+df_reserves(node, restype, f, t), t)} // reserveReliability limits the reliability of reserves locked ahead of time.
                + p_nuReserves(node, unit, restype, 'reserveReliability')${not sft_realized(s, f+df_reserves(node, restype, f, t), t)}
                ] // END * v_reserve
        ) // END sum(nuft)

    // Reserve provision from other reserve categories when they can be shared
    + sum((nuft(node, unit, f, t), restype_)${p_nuRes2Res(node, unit, restype_, up_down, restype)},
        + v_reserve(restype_, up_down, node, unit, s, f+df_reserves(node, restype_, f, t), t)
            * p_nuRes2Res(node, unit, restype_, up_down, restype)
            * [ // Account for reliability of reserves
                + 1${sft_realized(s, f+df_reserves(node, restype, f, t), t)} // reserveReliability limits the reliability of reserves locked ahead of time.
                + p_nuReserves(node, unit, restype, 'reserveReliability')${not sft_realized(s, f+df_reserves(node, restype, f, t), t)}
                    * p_nuReserves(node, unit, restype_, 'reserveReliability')
                ] // END * v_reserve
        ) // END sum(nuft)

    // Reserve provision to this node via transfer links
    + sum(gn2n_directional(grid, node_, node)${restypeDirectionNodeNode(restype, up_down, node_, node)},
        + (1 - p_gnn(grid, node_, node, 'transferLoss') )
            * v_resTransferRightward(restype, up_down, node_, node, s, f+df_reserves(node_, restype, f, t), t) // Reserves from another node - reduces the need for reserves in the node
        ) // END sum(gn2n_directional)
    + sum(gn2n_directional(grid, node, node_)${restypeDirectionNodeNode(restype, up_down, node_, node)},
        + (1 - p_gnn(grid, node, node_, 'transferLoss') )
            * v_resTransferLeftward(restype, up_down, node, node_, s, f+df_reserves(node_, restype, f, t), t) // Reserves from another node - reduces the need for reserves in the node
        ) // END sum(gn2n_directional)

    =G=

    // Demand for reserves
    + ts_reserveDemand_(restype, up_down, node, f, t)${p_nReserves(node, restype, 'use_time_series')}
    + p_nReserves(node, restype, up_down)${not p_nReserves(node, restype, 'use_time_series')}

    // Reserve demand increase because of units
    + sum(nuft(node, unit, f, t)${p_nuReserves(node, unit, restype, 'reserve_increase_ratio')}, // Could be better to have 'reserve_increase_ratio' separately for up and down directions
        + sum(gnu(grid, node, unit), v_gen(grid, node, unit, s, f, t)) // Reserve sets and variables are currently lacking the grid dimension...
            * p_nuReserves(node, unit, restype, 'reserve_increase_ratio')
        ) // END sum(nuft)

    // Reserve provisions to another nodes via transfer links
    + sum(gn2n_directional(grid, node, node_)${restypeDirectionNodeNode(restype, up_down, node_, node)},   // If trasferring reserves to another node, increase your own reserves by same amount
        + v_resTransferRightward(restype, up_down, node, node_, s, f+df_reserves(node, restype, f, t), t)
        ) // END sum(gn2n_directional)
    + sum(gn2n_directional(grid, node_, node)${restypeDirectionNodeNode(restype, up_down, node_, node)},   // If trasferring reserves to another node, increase your own reserves by same amount
        + v_resTransferLeftward(restype, up_down, node_, node, s, f+df_reserves(node, restype, f, t), t)
        ) // END sum(gn2n_directional)

    // Reserve demand feasibility dummy variables
    - vq_resDemand(restype, up_down, node, s, f+df_reserves(node, restype, f, t), t)
    - vq_resMissing(restype, up_down, node, s, f+df_reserves(node, restype, f, t), t)${ft_reservesFixed(node, restype, f+df_reserves(node, restype, f, t), t)}
;

* --- N-1 Reserve Demand ----------------------------------------------------------
// NOTE! Currently, there are multiple identical instances of the reserve balance equation being generated for each forecast branch even when the reserves are committed and identical between the forecasts.
// NOTE! This could be solved by formulating a new "ft_reserves" set to cover only the relevant forecast-time steps, but it would possibly make the reserves even more confusing.

<<<<<<< HEAD
q_resDemand_Infeed(grid, restypeDirectionNode(restype, 'up', node), sft(s, f, t), unit_fail(unit_))
=======
q_resDemandLargestInfeedUnit(grid, restypeDirectionNode(restype, 'up', node), unit_fail(unit_), ft(f, t))
>>>>>>> 9fc2c568
    ${  ord(t) < tSolveFirst + p_nReserves(node, restype, 'reserve_length')
        and not [ restypeReleasedForRealization(restype)
            and ft_realized(f, t)
            ]
        and p_nuReserves(node, unit_, restype, 'portion_of_infeed_to_reserve')
        } ..
    // Reserve provision by capable units on this node excluding the failing one
    + sum(nuft(node, unit, f, t)${nuRescapable(restype, 'up', node, unit) and (ord(unit_) ne ord(unit))},
        + v_reserve(restype, 'up', node, unit, s, f+df_reserves(node, restype, f, t), t)
            * [ // Account for reliability of reserves
                + 1${sft_realized(s, f+df_reserves(node, restype, f, t), t)} // reserveReliability limits the reliability of reserves locked ahead of time.
                + p_nuReserves(node, unit, restype, 'reserveReliability')${not sft_realized(s, f+df_reserves(node, restype, f, t), t)}
                ] // END * v_reserve
        ) // END sum(nuft)

    // Reserve provision from other reserve categories when they can be shared
    + sum((nuft(node, unit, f, t), restype_)${p_nuRes2Res(node, unit, restype_, 'up', restype)},
        + v_reserve(restype_, 'up', node, unit, s, f+df_reserves(node, restype_, f, t), t)
            * p_nuRes2Res(node, unit, restype_, 'up', restype)
            * [ // Account for reliability of reserves
                + 1${sft_realized(s, f+df_reserves(node, restype, f, t), t)} // reserveReliability limits the reliability of reserves locked ahead of time.
                + p_nuReserves(node, unit, restype, 'reserveReliability')${not sft_realized(s, f+df_reserves(node, restype, f, t), t)}
                    * p_nuReserves(node, unit, restype_, 'reserveReliability')
                ] // END * v_reserve
        ) // END sum(nuft)

    // Reserve provision to this node via transfer links
    + sum(gn2n_directional(grid, node_, node)${restypeDirectionNodeNode(restype, 'up', node_, node)},
        + (1 - p_gnn(grid, node_, node, 'transferLoss') )
            * v_resTransferRightward(restype, 'up', node_, node, s, f+df_reserves(node_, restype, f, t), t) // Reserves from another node - reduces the need for reserves in the node
        ) // END sum(gn2n_directional)
    + sum(gn2n_directional(grid, node, node_)${restypeDirectionNodeNode(restype, 'up', node_, node)},
        + (1 - p_gnn(grid, node, node_, 'transferLoss') )
            * v_resTransferLeftward(restype, 'up', node, node_, s, f+df_reserves(node_, restype, f, t), t) // Reserves from another node - reduces the need for reserves in the node
        ) // END sum(gn2n_directional)

    =G=

    // Demand for reserves of the failing one
<<<<<<< HEAD
    v_gen(grid,node,unit_,s,f,t)*p_nReserves(node, restype, 'Infeed2Cover')
=======
    v_gen(grid,node,unit_,f,t) * p_nuReserves(node, unit_, restype, 'portion_of_infeed_to_reserve')
>>>>>>> 9fc2c568

    // Reserve provisions to another nodes via transfer links
    + sum(gn2n_directional(grid, node, node_)${restypeDirectionNodeNode(restype, 'up', node_, node)},   // If trasferring reserves to another node, increase your own reserves by same amount
        + v_resTransferRightward(restype, 'up', node, node_, s, f+df_reserves(node, restype, f, t), t)
        ) // END sum(gn2n_directional)
    + sum(gn2n_directional(grid, node_, node)${restypeDirectionNodeNode(restype, 'up', node_, node)},   // If trasferring reserves to another node, increase your own reserves by same amount
        + v_resTransferLeftward(restype, 'up', node_, node, s, f+df_reserves(node, restype, f, t), t)
        ) // END sum(gn2n_directional)

    // Reserve demand feasibility dummy variables
    - vq_resDemand(restype, 'up', node, s, f+df_reserves(node, restype, f, t), t)
    - vq_resMissing(restype, 'up', node, s, f+df_reserves(node, restype, f, t), t)${ft_reservesFixed(node, restype, f+df_reserves(node, restype, f, t), t)}
;
* --- Maximum Downward Capacity -----------------------------------------------

q_maxDownward(m, s, gnuft(grid, node, unit, f, t))${msft(m, s, f, t)
                                                    and {
                                                    [   ord(t) < tSolveFirst + smax(restype, p_nReserves(node, restype, 'reserve_length')) // Unit is either providing
                                                        and sum(restype, nuRescapable(restype, 'down', node, unit)) // downward reserves
                                                        ]
                                                    // NOTE!!! Could be better to form a gnuft_reserves subset?
                                                    or [ // the unit has an online variable
                                                        uft_online(unit, f, t)
                                                        and [
                                                            (unit_minLoad(unit) and p_gnu(grid, node, unit, 'unitSizeGen')) // generators with a min. load
                                                            or p_gnu(grid, node, unit, 'maxCons') // or consuming units with an online variable
                                                            ]
                                                        ] // END or
                                                    or [ // consuming units with investment possibility
                                                        gnu_input(grid, node, unit)
                                                        and [unit_investLP(unit) or unit_investMIP(unit)]
                                                        ]
                                                    }} ..
    // Energy generation/consumption
    + v_gen(grid, node, unit, s, f, t)

    // Considering output constraints (e.g. cV line)
    + sum(gngnu_constrainedOutputRatio(grid, node, grid_output, node_, unit),
        + p_gnu(grid_output, node_, unit, 'cV')
            * v_gen(grid_output, node_, unit, s, f, t)
        ) // END sum(gngnu_constrainedOutputRatio)

    // Downward reserve participation
    - sum(nuRescapable(restype, 'down', node, unit)${ord(t) < tSolveFirst + p_nReserves(node, restype, 'reserve_length')},
        + v_reserve(restype, 'down', node, unit, s, f+df_reserves(node, restype, f, t), t) // (v_reserve can be used only if the unit is capable of providing a particular reserve)
        ) // END sum(nuRescapable)

    =G= // Must be greater than minimum load or maximum consumption  (units with min-load and both generation and consumption are not allowed)

    // Generation units, greater than minload
    + p_gnu(grid, node, unit, 'unitSizeGen')
        * sum(suft(effGroup, unit, f, t), // Uses the minimum 'lb' for the current efficiency approximation
            + p_effGroupUnit(effGroup, unit, 'lb')${not ts_effGroupUnit(effGroup, unit, 'lb', f, t)}
            + ts_effGroupUnit(effGroup, unit, 'lb', f, t)
            ) // END sum(effGroup)
        * [ // Online variables should only be generated for units with restrictions
            + v_online_LP(unit, s, f+df_central(f,t), t)${uft_onlineLP(unit, f+df_central(f,t), t)} // LP online variant
            + v_online_MIP(unit, s, f+df_central(f,t), t)${uft_onlineMIP(unit, f+df_central(f,t), t)} // MIP online variant
            ] // END v_online

    + [
        // Units that are in the run-up phase need to keep up with the run-up ramp rate (contained in p_ut_runUp)
        + p_gnu(grid, node, unit, 'unitSizeGen')
            * sum(t_active(t_)${    ord(t_) > ord(t) + dt_next(t) + dt_toStartup(unit, t + dt_next(t))
                                    and ord(t_) <= ord(t)},
                + sum(unitStarttype(unit, starttype),
                    + v_startup(unit, starttype, s, f+df(f,t_), t_)
                        * sum(t_full(t__)${ord(t__) = p_u_runUpTimeIntervalsCeil(unit) - ord(t) - dt_next(t) + 1 + ord(t_)}, // last step in the interval
                            + p_ut_runUp(unit, t__)
*                                * 1 // test values [0,1] to provide some flexibility
                            ) // END sum(t__)
                    ) // END sum(unitStarttype)
                ) // END sum(t_)
        // Units that are in the last time interval of the run-up phase are limited by the minimum load (contained in p_ut_runUp(unit, 't00000'))
        + p_gnu(grid, node, unit, 'unitSizeGen')
            * sum(t_active(t_)${ ord(t_) = ord(t) + dt_next(t) + dt_toStartup(unit, t + dt_next(t)) },
                + sum(unitStarttype(unit, starttype),
                    + v_startup(unit, starttype, s, f+df(f,t_), t_)
                        * sum(t_full(t__)${ord(t__) = 1}, p_ut_runUp(unit, t__))
                    ) // END sum(unitStarttype)
                ) // END sum(t_)
        ]${uft_startupTrajectory(unit, f, t)}

    + [
        // Units that are in the shutdown phase need to keep up with the shutdown ramp rate (contained in p_ut_shutdown)
        + p_gnu(grid, node, unit, 'unitSizeGen')
            * sum(t_active(t_)${    ord(t_) >= ord(t) + dt_next(t) + dt_toShutdown(unit, t + dt_next(t))
                                    and ord(t_) < ord(t)},
                + v_shutdown(unit, s, f+df(f,t_), t_)
                    * sum(t_full(t__)${ord(t__) = ord(t) - ord(t_) + 1},
                        + p_ut_shutdown(unit, t__)
                        ) // END sum(t__)
                ) // END sum(t_)
        // Units that are in the first time interval of the shutdown phase are limited by the minimum load (contained in p_ut_shutdown(unit, 't00000'))
        + p_gnu(grid, node, unit, 'unitSizeGen')
            * (
                + v_shutdown(unit, s, f, t)
                    * sum(t_full(t__)${ord(t__) = 1}, p_ut_shutdown(unit, t__))
                ) // END * p_gnu(unitSizeGen)
        ]${uft_shutdownTrajectory(unit, f, t)}

    // Consuming units, greater than maxCons
    // Available capacity restrictions
    - p_unit(unit, 'availability')
        * [
            // Capacity factors for flow units
            + sum(flowUnit(flow, unit),
                + ts_cf_(flow, node, f, t, s)
                ) // END sum(flow)
            + 1${not unit_flow(unit)}
            ] // END * p_unit(availability)
        * [
            // Online capacity restriction
            + p_gnu(grid, node, unit, 'maxCons')${not uft_online(unit, f, t)} // Use initial maximum if no online variables
            + p_gnu(grid, node, unit, 'unitSizeCons')
                * [
                    // Capacity online
                    + v_online_LP(unit, s, f+df_central(f,t), t)${uft_onlineLP(unit, f, t)}
                    + v_online_MIP(unit, s, f+df_central(f,t), t)${uft_onlineMIP(unit, f, t)}

                    // Investments to additional non-online capacity
                    + sum(t_invest(t_)${    ord(t_)<=ord(t)
                                            and not uft_online(unit, f, t)
                                            },
                        + v_invest_LP(unit, t_)${unit_investLP(unit)} // NOTE! v_invest_LP also for consuming units is positive
                        + v_invest_MIP(unit, t_)${unit_investMIP(unit)} // NOTE! v_invest_MIP also for consuming units is positive
                        ) // END sum(t_invest)
                    ] // END * p_gnu(unitSizeCons)
            ] // END * p_unit(availability)
;

* --- Maximum Upwards Capacity ------------------------------------------------

q_maxUpward(m, s, gnuft(grid, node, unit, f, t))${msft(m, s, f, t)
                                                    and {
                                                 [   ord(t) < tSolveFirst + smax(restype, p_nReserves(node, restype, 'reserve_length')) // Unit is either providing
                                                    and sum(restype, nuRescapable(restype, 'up', node, unit)) // upward reserves
                                                    ]
                                                or [
                                                    uft_online(unit, f, t) // or the unit has an online variable
                                                        and [
                                                            [unit_minLoad(unit) and p_gnu(grid, node, unit, 'unitSizeCons')] // consuming units with min_load
                                                            or [p_gnu(grid, node, unit, 'maxGen')]                          // generators with an online variable
                                                            ]
                                                    ]
                                                or [
                                                    gnu_output(grid, node, unit) // generators with investment possibility
                                                    and (unit_investLP(unit) or unit_investMIP(unit))
                                                    ]
                                                }}..
    // Energy generation/consumption
    + v_gen(grid, node, unit, s, f, t)

    // Considering output constraints (e.g. cV line)
    + sum(gngnu_constrainedOutputRatio(grid, node, grid_output, node_, unit),
        + p_gnu(grid_output, node_, unit, 'cV')
            * v_gen(grid_output, node_, unit, s, f, t)
        ) // END sum(gngnu_constrainedOutputRatio)

    // Upwards reserve participation
    + sum(nuRescapable(restype, 'up', node, unit)${ord(t) < tSolveFirst + p_nReserves(node, restype, 'reserve_length')},
        + v_reserve(restype, 'up', node, unit, s, f+df_reserves(node, restype, f, t), t)
        ) // END sum(nuRescapable)

    =L= // must be less than available/online capacity

    // Consuming units
    + p_gnu(grid, node, unit, 'unitSizeCons')
        * sum(suft(effGroup, unit, f, t), // Uses the minimum 'lb' for the current efficiency approximation
            + p_effGroupUnit(effGroup, unit, 'lb')${not ts_effGroupUnit(effGroup, unit, 'lb', f, t)}
            + ts_effGroupUnit(effGroup, unit, 'lb', f, t)
            ) // END sum(effGroup)
        * [
            + v_online_LP(unit, s, f+df_central(f,t), t)${uft_onlineLP(unit, f, t)} // Consuming units are restricted by their min. load (consuming is negative)
            + v_online_MIP(unit, s, f+df_central(f,t), t)${uft_onlineMIP(unit, f, t)} // Consuming units are restricted by their min. load (consuming is negative)
            ] // END * p_gnu(unitSizeCons)

    // Generation units
    // Available capacity restrictions
    + p_unit(unit, 'availability') // Generation units are restricted by their (available) capacity
        * [
            // Capacity factor for flow units
            + sum(flowUnit(flow, unit),
                + ts_cf_(flow, node, f, t, s)
                ) // END sum(flow)
            + 1${not unit_flow(unit)}
            ] // END * p_unit(availability)
        * [
            // Online capacity restriction
            + p_gnu(grid, node, unit, 'maxGen')${not uft_online(unit, f, t)} // Use initial maxGen if no online variables
            + p_gnu(grid, node, unit, 'unitSizeGen')
                * [
                    // Capacity online
                    + v_online_LP(unit, s, f+df_central(f,t), t)${uft_onlineLP(unit, f ,t)}
                    + v_online_MIP(unit, s, f+df_central(f,t), t)${uft_onlineMIP(unit, f, t)}

                    // Investments to non-online capacity
                    + sum(t_invest(t_)${    ord(t_)<=ord(t)
                                            and not uft_online(unit, f ,t)
                                            },
                        + v_invest_LP(unit, t_)${unit_investLP(unit)}
                        + v_invest_MIP(unit, t_)${unit_investMIP(unit)}
                        ) // END sum(t_invest)
                    ] // END * p_gnu(unitSizeGen)
            ] // END * p_unit(availability)

    + [
        // Units that are in the run-up phase need to keep up with the run-up ramp rate (contained in p_ut_runUp)
        + p_gnu(grid, node, unit, 'unitSizeGen')
            * sum(t_active(t_)${    ord(t_) > ord(t) + dt_next(t) + dt_toStartup(unit, t + dt_next(t))
                                    and ord(t_) <= ord(t)},
                + sum(unitStarttype(unit, starttype),
                    + v_startup(unit, starttype, s, f+df(f,t_), t_)
                        * sum(t_full(t__)${ord(t__) = p_u_runUpTimeIntervalsCeil(unit) - ord(t) - dt_next(t) + 1 + ord(t_)}, // last step in the interval
                            + p_ut_runUp(unit, t__)
                            ) // END sum(t__)
                    ) // END sum(unitStarttype)
                ) // END sum(t_)
        // Units that are in the last time interval of the run-up phase are limited by the p_u_maxOutputInLastRunUpInterval
        + p_gnu(grid, node, unit, 'unitSizeGen')
            * sum(t_active(t_)${ ord(t_) = ord(t) + dt_next(t) + dt_toStartup(unit, t + dt_next(t)) },
                + sum(unitStarttype(unit, starttype),
                    + v_startup(unit, starttype, s, f+df(f,t_), t_)
                        * p_u_maxOutputInLastRunUpInterval(unit)
                    ) // END sum(unitStarttype)
                ) // END sum(t_)
        ]${uft_startupTrajectory(unit, f, t)}

    + [
        // Units that are in the shutdown phase need to keep up with the shutdown ramp rate (contained in p_ut_shutdown)
        + p_gnu(grid, node, unit, 'unitSizeGen')
            * sum(t_active(t_)${    ord(t_) >= ord(t) + dt_next(t) + dt_toShutdown(unit, t + dt_next(t))
                                    and ord(t_) < ord(t)},
                + v_shutdown(unit, s, f+df(f,t_), t_)
                    * sum(t_full(t__)${ord(t__) = ord(t) - ord(t_) + 1},
                        + p_ut_shutdown(unit, t__)
                        ) // END sum(t__)
                ) // END sum(t_)
        // Units that are in the first time interval of the shutdown phase are limited by p_u_maxOutputInFirstShutdownInterval
        + p_gnu(grid, node, unit, 'unitSizeGen')
            * (
                + v_shutdown(unit, s, f, t)
                    * p_u_maxOutputInFirstShutdownInterval(unit)
                ) // END * p_gnu(unitSizeGen)
        ]${uft_shutdownTrajectory(unit, f, t)}
;

* --- Reserve Provision of Units with Investments -----------------------------

q_reserveProvision(nuRescapable(restypeDirectionNode(restype, up_down, node), unit), sft(s, f, t))${ord(t) <= tSolveFirst + p_nReserves(node, restype, 'reserve_length')
                                                                                                    and nuft(node, unit, f, t)
                                                                                                    and (unit_investLP(unit) or unit_investMIP(unit))
                                                                                                    and not ft_reservesFixed(node, restype, f+df_reserves(node, restype, f, t), t)
                                                                                                   } ..
    + v_reserve(restype, up_down, node, unit, s, f+df_reserves(node, restype, f, t), t)

    =L=

    + p_nuReserves(node, unit, restype, up_down)
        * [
            + sum(grid, p_gnu(grid, node, unit, 'maxGen') + p_gnu(grid, node, unit, 'maxCons') )  // Reserve sets and variables are currently lacking the grid dimension...
            + sum(t_invest(t_)${ ord(t_)<=ord(t) },
                + v_invest_LP(unit, t_)${unit_investLP(unit)}
                    * sum(grid, p_gnu(grid, node, unit, 'unitSizeTot')) // Reserve sets and variables are currently lacking the grid dimension...
                + v_invest_MIP(unit, t_)${unit_investMIP(unit)}
                    * sum(grid, p_gnu(grid, node, unit, 'unitSizeTot')) // Reserve sets and variables are currently lacking the grid dimension...
                ) // END sum(t_)
            ]
        * p_unit(unit, 'availability') // Taking into account availability...
        * [
            // ... and capacity factor for flow units
            + sum(flowUnit(flow, unit),
                + ts_cf_(flow, node, f, t, s)
                ) // END sum(flow)
            + 1${not unit_flow(unit)}
            ] // How to consider reserveReliability in the case of investments when we typically only have "realized" time steps?
;

* --- Unit Startup and Shutdown -----------------------------------------------

q_startshut(m, s, uft_online(unit, f, t))$msft(m, s, f, t) ..
    // Units currently online
    + v_online_LP (unit, s, f+df_central(f,t), t)${uft_onlineLP (unit, f, t)}
    + v_online_MIP(unit, s, f+df_central(f,t), t)${uft_onlineMIP(unit, f, t)}

    // Units previously online

    // The same units
    - v_online_LP (unit, s+ds(s,t), f+df(f,t+dt(t)), t+dt(t))${ uft_onlineLP_withPrevious(unit, f+df(f,t+dt(t)), t+dt(t))
                                                             and not uft_aggregator_first(unit, f, t) } // This reaches to tFirstSolve when dt = -1
    - v_online_MIP(unit, s+ds(s,t), f+df(f,t+dt(t)), t+dt(t))${ uft_onlineMIP_withPrevious(unit, f+df(f,t+dt(t)), t+dt(t))
                                                             and not uft_aggregator_first(unit, f, t) }

    // Aggregated units just before they are turned into aggregator units
    - sum(unit_${unitAggregator_unit(unit, unit_)},
        + v_online_LP (unit_, s, f+df(f,t+dt(t)), t+dt(t))${uft_onlineLP_withPrevious(unit_, f+df(f,t+dt(t)), t+dt(t))}
        + v_online_MIP(unit_, s, f+df(f,t+dt(t)), t+dt(t))${uft_onlineMIP_withPrevious(unit_, f+df(f,t+dt(t)), t+dt(t))}
        )${uft_aggregator_first(unit, f, t)} // END sum(unit_)

    =E=

    // Unit startup and shutdown

    // Add startup of units dt_toStartup before the current t (no start-ups for aggregator units before they become active)
    + sum(unitStarttype(unit, starttype),
        + v_startup(unit, starttype, s, f+df(f,t+dt_toStartup(unit, t)), t+dt_toStartup(unit, t))
        )${not [unit_aggregator(unit) and ord(t) + dt_toStartup(unit, t) <= tSolveFirst + p_unit(unit, 'lastStepNotAggregated')]} // END sum(starttype)

    // NOTE! According to 3d_setVariableLimits,
    // cannot start a unit if the time when the unit would become online is outside
    // the horizon when the unit has an online variable
    // --> no need to add start-ups of aggregated units to aggregator units

    // Shutdown of units at time t
    - v_shutdown(unit, s, f, t)
;

*--- Startup Type -------------------------------------------------------------
// !!! NOTE !!!!!!!!!!!!!!!!!!!!!!!!!!!!!!!!!!!!!!!!!!!!!!!!!!!!!!!!!!!!!!!!!!!
// This formulation doesn't work as intended when unitCount > 1, as one recent
// shutdown allows for multiple hot/warm startups on subsequent time steps.
// Pending changes.

q_startuptype(m, s, starttypeConstrained(starttype), uft_online(unit, f, t))
    ${msft(m, s, f, t) and unitStarttype(unit, starttype)} ..

    // Startup type
    + v_startup(unit, starttype, s, f, t)

    =L=

    // Subunit shutdowns within special startup timeframe
    + sum(unitCounter(unit, counter)${dt_starttypeUnitCounter(starttype, unit, counter)},
        + v_shutdown(unit, s, f+df(f,t+(dt_starttypeUnitCounter(starttype, unit, counter)+1)), t+(dt_starttypeUnitCounter(starttype, unit, counter)+1))
            ${t_active(t+(dt_starttypeUnitCounter(starttype, unit, counter)+1))}
        ) // END sum(counter)

    // NOTE: for aggregator units, shutdowns for aggregated units are not considered
;


*--- Online Limits with Startup Type Constraints and Investments --------------

q_onlineLimit(m, s, uft_online(unit, f, t))${msft(m, s, f, t) and {
                                            p_unit(unit, 'minShutdownHours')
                                            or p_u_runUpTimeIntervals(unit)
                                            or unit_investLP(unit)
                                            or unit_investMIP(unit)
                                            }} ..
    // Online variables
    + v_online_LP(unit, s, f+df_central(f,t), t)${uft_onlineLP(unit, f, t)}
    + v_online_MIP(unit, s, f+df_central(f,t), t)${uft_onlineMIP(unit, f ,t)}

    =L=

    // Number of existing units
    + p_unit(unit, 'unitCount')

    // Number of units unable to become online due to restrictions
    - sum(unitCounter(unit, counter)${dt_downtimeUnitCounter(unit, counter)},
        + v_shutdown(unit, s, f+df(f,t+(dt_downtimeUnitCounter(unit, counter) + 1)), t+(dt_downtimeUnitCounter(unit, counter) + 1))
            ${t_active(t+(dt_downtimeUnitCounter(unit, counter) + 1))}
        ) // END sum(counter)

    // Number of units unable to become online due to restrictions (aggregated units in the past horizon or if they have an online variable)
    - sum(unit_${unitAggregator_unit(unit, unit_)},
        + sum(unitCounter(unit, counter)${dt_downtimeUnitCounter(unit, counter)},
            + v_shutdown(unit_, s, f+df(f,t+(dt_downtimeUnitCounter(unit, counter) + 1)), t+(dt_downtimeUnitCounter(unit, counter) + 1))
                ${t_active(t+(dt_downtimeUnitCounter(unit, counter) + 1))}
            ) // END sum(counter)
        )${unit_aggregator(unit)} // END sum(unit_)

    // Investments into units
    + sum(t_invest(t_)${ord(t_)<=ord(t)},
        + v_invest_LP(unit, t_)${unit_investLP(unit)}
        + v_invest_MIP(unit, t_)${unit_investMIP(unit)}
        ) // END sum(t_invest)
;

*--- Both q_offlineAfterShutdown and q_onlineOnStartup work when there is only one unit.
*    These equations prohibit single units turning on and off at the same time step.
*    Unfortunately there seems to be no way to prohibit this when unit count is > 1.
*    (it shouldn't be worthwhile anyway if there is a startup cost, but it can fall within the solution gap).
q_onlineOnStartUp(s, uft_online(unit, f, t))
    ${sft(s, f, t) and sum(starttype, unitStarttype(unit, starttype))}..

    // Units currently online
    + v_online_LP(unit, s, f+df_central(f,t), t)${uft_onlineLP(unit, f, t)}
    + v_online_MIP(unit, s, f+df_central(f,t), t)${uft_onlineMIP(unit, f, t)}

    =G=

    + sum(unitStarttype(unit, starttype),
        + v_startup(unit, starttype, s, f+df(f,t+dt_toStartup(unit, t)), t+dt_toStartup(unit, t))  //dt_toStartup displaces the time step to the one where the unit would be started up in order to reach online at t
      ) // END sum(starttype)
;

q_offlineAfterShutdown(s, uft_online(unit, f, t))
    ${sft(s, f, t) and sum(starttype, unitStarttype(unit, starttype))}..

    // Number of existing units
    + p_unit(unit, 'unitCount')

    // Investments into units
    + sum(t_invest(t_)${ord(t_)<=ord(t)},
        + v_invest_LP(unit, t_)${unit_investLP(unit)}
        + v_invest_MIP(unit, t_)${unit_investMIP(unit)}
        ) // END sum(t_invest)

    // Units currently online
    - v_online_LP(unit, s, f+df_central(f,t), t)${uft_onlineLP(unit, f, t)}
    - v_online_MIP(unit, s, f+df_central(f,t), t)${uft_onlineMIP(unit, f, t)}

    =G=

    + v_shutdown(unit, s, f, t)
;

*--- Minimum Unit Uptime ------------------------------------------------------

q_onlineMinUptime(m, s, uft_online(unit, f, t))
    ${msft(m, s, f, t) and  p_unit(unit, 'minOperationHours')} ..

    // Units currently online
    + v_online_LP(unit, s, f+df_central(f,t), t)${uft_onlineLP(unit, f, t)}
    + v_online_MIP(unit, s, f+df_central(f,t), t)${uft_onlineMIP(unit, f, t)}

    =G=

    // Units that have minimum operation time requirements active
    + sum(unitCounter(unit, counter)${dt_uptimeUnitCounter(unit, counter)},
        + sum(unitStarttype(unit, starttype),
            + v_startup(unit, starttype, s, f+df(f,t+(dt_uptimeUnitCounter(unit, counter)+dt_toStartup(unit, t) + 1)), t+(dt_uptimeUnitCounter(unit, counter)+dt_toStartup(unit, t) + 1))
                ${t_active(t+(dt_uptimeUnitCounter(unit, counter)+dt_toStartup(unit, t) + 1))}
            ) // END sum(starttype)
        ) // END sum(counter)

    // Units that have minimum operation time requirements active (aggregated units in the past horizon or if they have an online variable)
    + sum(unitAggregator_unit(unit, unit_),
        + sum(unitCounter(unit, counter)${dt_uptimeUnitCounter(unit, counter)},
            + sum(unitStarttype(unit, starttype),
                + v_startup(unit, starttype, s, f+df(f,t+(dt_uptimeUnitCounter(unit, counter)+dt_toStartup(unit, t) + 1)), t+(dt_uptimeUnitCounter(unit, counter)+dt_toStartup(unit, t) + 1))
                    ${t_active(t+(dt_uptimeUnitCounter(unit, counter)+dt_toStartup(unit, t) + 1))}
                ) // END sum(starttype)
            ) // END sum(counter)
        )${unit_aggregator(unit)} // END sum(unit_)
;

* --- Ramp Constraints --------------------------------------------------------

q_genRamp(m, s, gnuft_ramp(grid, node, unit, f, t))${  ord(t) > msStart(m, s) + 1
                                                       and msft(m, s, f, t)
                                                       } ..

    + v_genRamp(grid, node, unit, s, f, t) * p_stepLength(m, f, t)

    =E=

    // Change in generation over the interval: v_gen(t) - v_gen(t-1)
    + v_gen(grid, node, unit, s, f, t)

    // Unit generation at t-1 (except aggregator units right before the aggregation threshold, see next term)
    - v_gen(grid, node, unit, s+ds(s,t), f+df(f,t+dt(t)), t+dt(t))${not uft_aggregator_first(unit, f, t)}
    // Unit generation at t-1, aggregator units right before the aggregation threshold
    + sum(unit_${unitAggregator_unit(unit, unit_)},
        - v_gen(grid, node, unit_, s+ds(s,t), f+df(f,t+dt(t)), t+dt(t))
      )${uft_aggregator_first(unit, f, t)}
;

* --- Ramp Up Limits ----------------------------------------------------------

q_rampUpLimit(m, s, gnuft_ramp(grid, node, unit, f, t))${  ord(t) > msStart(m, s) + 1
                                                           and msft(m, s, f, t)
                                                           and p_gnu(grid, node, unit, 'maxRampUp')
                                                           and [ sum(restype, nuRescapable(restype, 'up', node, unit))
                                                                 or uft_online(unit, f, t)
                                                                 or unit_investLP(unit)
                                                                 or unit_investMIP(unit)
                                                                 ]
                                                           } ..
    + v_genRamp(grid, node, unit, s, f, t)
    + sum(nuRescapable(restype, 'up', node, unit)${ord(t) < tSolveFirst + p_nReserves(node, restype, 'reserve_length')},
        + v_reserve(restype, 'up', node, unit, s, f+df_reserves(node, restype, f, t), t) // (v_reserve can be used only if the unit is capable of providing a particular reserve)
        ) // END sum(nuRescapable)
        / p_stepLength(m, f, t)

    =L=

    // Ramping capability of units without an online variable
    + (
        + ( p_gnu(grid, node, unit, 'maxGen') + p_gnu(grid, node, unit, 'maxCons') )${not uft_online(unit, f, t)}
        + sum(t_invest(t_)${ ord(t_)<=ord(t) },
            + v_invest_LP(unit, t_)${not uft_onlineLP(unit, f, t) and unit_investLP(unit)}
                * p_gnu(grid, node, unit, 'unitSizeTot')
            + v_invest_MIP(unit, t_)${not uft_onlineMIP(unit, f, t) and unit_investMIP(unit)}
                * p_gnu(grid, node, unit, 'unitSizeTot')
          )
      )
        * p_gnu(grid, node, unit, 'maxRampUp')
        * 60   // Unit conversion from [p.u./min] to [p.u./h]

    // Ramping capability of units with an online variable
    + (
        + v_online_LP(unit, s, f+df_central(f,t), t)${uft_onlineLP(unit, f, t)}
        + v_online_MIP(unit, s, f+df_central(f,t), t)${uft_onlineMIP(unit, f, t)}
      )
        * p_gnu(grid, node, unit, 'unitSizeTot')
        * p_gnu(grid, node, unit, 'maxRampUp')
        * 60   // Unit conversion from [p.u./min] to [p.u./h]

    + [
        // Units that are in the run-up phase need to keep up with the run-up ramp rate
        + p_gnu(grid, node, unit, 'unitSizeGen')
            * sum(t_active(t_)${    ord(t_) > ord(t) + dt_next(t) + dt_toStartup(unit, t + dt_next(t))
                                    and ord(t_) <= ord(t)},
                + sum(unitStarttype(unit, starttype),
                    + v_startup(unit, starttype, s, f+df(f,t_), t_)
                        * p_unit(unit, 'rampSpeedToMinLoad')
                        * 60   // Unit conversion from [p.u./min] to [p.u./h]
                  ) // END sum(unitStarttype)
              ) // END sum(t_)
        // Units that are in the last time interval of the run-up phase are limited by p_u_maxRampSpeedInLastRunUpInterval(unit)
        + p_gnu(grid, node, unit, 'unitSizeGen')
            * sum(t_active(t_)${    ord(t_) = ord(t) + dt_next(t) + dt_toStartup(unit, t + dt_next(t))
                                    and uft_startupTrajectory(unit, f, t)},
                + sum(unitStarttype(unit, starttype),
                    + v_startup(unit, starttype, s, f+df(f,t_), t_)
                        * p_u_maxRampSpeedInLastRunUpInterval(unit) // could also be weighted average from 'maxRampUp' and 'rampSpeedToMinLoad'
                        * 60   // Unit conversion from [p.u./min] to [p.u./h]
                  ) // END sum(unitStarttype)
              ) // END sum(t_)
        ]${uft_startupTrajectory(unit, f, t)}

    // Shutdown of consumption units from full load
    + v_shutdown(unit, s, f, t)${uft_online(unit, f, t) and gnu_input(grid, node, unit)}
        * p_gnu(grid, node, unit, 'unitSizeTot')
;

* --- Ramp Down Limits --------------------------------------------------------

q_rampDownLimit(m, s, gnuft_ramp(grid, node, unit, f, t))${  ord(t) > msStart(m, s) + 1
                                                             and msft(m, s, f, t)
                                                             and p_gnu(grid, node, unit, 'maxRampDown')
                                                             and [ sum(restype, nuRescapable(restype, 'down', node, unit))
                                                                   or uft_online(unit, f, t)
                                                                   or unit_investLP(unit)
                                                                   or unit_investMIP(unit)
                                                                   ]
                                                             } ..
    + v_genRamp(grid, node, unit, s, f, t)
    - sum(nuRescapable(restype, 'down', node, unit)${ord(t) < tSolveFirst + p_nReserves(node, restype, 'reserve_length')},
        + v_reserve(restype, 'down', node, unit, s, f+df_reserves(node, restype, f, t), t) // (v_reserve can be used only if the unit is capable of providing a particular reserve)
        ) // END sum(nuRescapable)
        / p_stepLength(m, f, t)

    =G=

    // Ramping capability of units without online variable
    - (
        + ( p_gnu(grid, node, unit, 'maxGen') + p_gnu(grid, node, unit, 'maxCons') )${not uft_online(unit, f, t)}
        + sum(t_invest(t_)${ ord(t_)<=ord(t) },
            + v_invest_LP(unit, t_)${not uft_onlineLP(unit, f, t) and unit_investLP(unit)}
                * p_gnu(grid, node, unit, 'unitSizeTot')
            + v_invest_MIP(unit, t_)${not uft_onlineMIP(unit, f, t) and unit_investMIP(unit)}
                * p_gnu(grid, node, unit, 'unitSizeTot')
          )
      )
        * p_gnu(grid, node, unit, 'maxRampDown')
        * 60   // Unit conversion from [p.u./min] to [p.u./h]

    // Ramping capability of units that are online
    - (
        + v_online_LP(unit, s, f+df_central(f,t), t)${uft_onlineLP(unit, f, t)}
        + v_online_MIP(unit, s, f+df_central(f,t), t)${uft_onlineMIP(unit, f, t)}
      )
        * p_gnu(grid, node, unit, 'unitSizeTot')
        * p_gnu(grid, node, unit, 'maxRampDown')
        * 60   // Unit conversion from [p.u./min] to [p.u./h]

    // Shutdown of generation units from full load
    - v_shutdown(unit, s, f, t)${   uft_online(unit, f, t)
                                                 and gnu_output(grid, node, unit)
                                                 and not uft_shutdownTrajectory(unit, f, t)}
        * p_gnu(grid, node, unit, 'unitSizeTot')

    + [
        // Units that are in the shutdown phase need to keep up with the shutdown ramp rate
        - p_gnu(grid, node, unit, 'unitSizeGen')
            * sum(t_active(t_)${    ord(t_) >= ord(t) + dt_toShutdown(unit, t)
                                    and ord(t_) < ord(t) + dt(t)},
                + v_shutdown(unit, s, f+df(f,t_), t_)
                    * p_unit(unit, 'rampSpeedFromMinLoad')
                    * 60   // Unit conversion from [p.u./min] to [p.u./h]
              ) // END sum(t_)

        // Units that are in the first time interval of the shutdown phase are limited rampSpeedFromMinLoad and maxRampDown
        - p_gnu(grid, node, unit, 'unitSizeGen')
            * (
                + v_shutdown(unit, s, f+df(f,t+dt(t)), t+dt(t))
                    * max(p_unit(unit, 'rampSpeedFromMinLoad'), p_gnu(grid, node, unit, 'maxRampDown')) // could also be weighted average from 'maxRampDown' and 'rampSpeedFromMinLoad'
                    * 60   // Unit conversion from [p.u./min] to [p.u./h]
                ) // END * p_gnu(unitSizeGen)

        // Units just starting the shutdown phase are limited by the maxRampDown
        - p_gnu(grid, node, unit, 'unitSizeGen')
            * (
                + v_shutdown(unit, s, f, t)
                    * p_gnu(grid, node, unit, 'maxRampDown')
                    * 60   // Unit conversion from [p.u./min] to [p.u./h]
                ) // END * p_gnu(unitSizeGen)
        ]${uft_shutdownTrajectory(unit, f, t)}
;

* --- Ramps separated into upward and downward ramps --------------------------

q_rampUpDown(m, s, gnuft_ramp(grid, node, unit, f, t))${  ord(t) > msStart(m, s) + 1
                                                          and msft(m, s, f, t)
                                                          and sum(slack, gnuft_rampCost(grid, node, unit, slack, f, t))
                                                          } ..

    + v_genRamp(grid, node, unit, s, f, t)

    =E=

    // Upward and downward ramp categories
    + sum(slack${ gnuft_rampCost(grid, node, unit, slack, f, t) },
        + v_genRampUpDown(grid, node, unit, slack, s, f, t)$upwardSlack(slack)
        - v_genRampUpDown(grid, node, unit, slack, s, f, t)$downwardSlack(slack)
      ) // END sum(slack)
;

* --- Upward and downward ramps constrained by slack boundaries ---------------

q_rampSlack(m, s, gnuft_rampCost(grid, node, unit, slack, f, t))${  ord(t) > msStart(m, s) + 1
                                                                    and msft(m, s, f, t)
                                                                    } ..

    + v_genRampUpDown(grid, node, unit, slack, s, f, t)

    =L=

    // Ramping capability of units without an online variable
    + (
        + ( p_gnu(grid, node, unit, 'maxGen') + p_gnu(grid, node, unit, 'maxCons') )${not uft_online(unit, f, t)}
        + sum(t_invest(t_)${ ord(t_)<=ord(t) },
            + v_invest_LP(unit, t_)${not uft_onlineLP(unit, f, t) and unit_investLP(unit)}
                * p_gnu(grid, node, unit, 'unitSizeTot')
            + v_invest_MIP(unit, t_)${not uft_onlineMIP(unit, f, t) and unit_investMIP(unit)}
                * p_gnu(grid, node, unit, 'unitSizeTot')
          )
      )
        * p_gnuBoundaryProperties(grid, node, unit, slack, 'rampLimit')
        * 60   // Unit conversion from [p.u./min] to [p.u./h]

    // Ramping capability of units with an online variable
    + (
        + v_online_LP(unit, s, f+df_central(f,t), t)${uft_onlineLP(unit, f, t)}
        + v_online_MIP(unit, s, f+df_central(f,t), t)${uft_onlineMIP(unit, f, t)}
      )
        * p_gnu(grid, node, unit, 'unitSizeTot')
        * p_gnuBoundaryProperties(grid, node, unit, slack, 'rampLimit')
        * 60   // Unit conversion from [p.u./min] to [p.u./h]

    + [
        // Ramping of units that are in the run-up phase
        + p_gnu(grid, node, unit, 'unitSizeGen')
            * sum(t_active(t_)${    ord(t_) >= ord(t) + dt_next(t) + dt_toStartup(unit, t + dt_next(t))
                                    and ord(t_) <= ord(t)},
                + sum(unitStarttype(unit, starttype),
                    + v_startup(unit, starttype, s, f+df(f,t_), t_)
                        * p_gnuBoundaryProperties(grid, node, unit, slack, 'rampLimit')
                        * 60   // Unit conversion from [p.u./min] to [p.u./h]
                  ) // END sum(unitStarttype)
              ) // END sum(t_)
        ]${uft_startupTrajectory(unit, f, t)}

    // Shutdown of consumption units from full load
    + v_shutdown(unit, s, f, t)${uft_online(unit, f, t) and gnu_input(grid, node, unit)}
        * p_gnu(grid, node, unit, 'unitSizeTot')
        * p_gnuBoundaryProperties(grid, node, unit, slack, 'rampLimit')
        * 60   // Unit conversion from [p.u./min] to [p.u./h]

    // Shutdown of generation units from full load and ramping of units in the beginning of the shutdown phase
    + v_shutdown(unit, s, f, t)${uft_online(unit, f, t) and gnu_output(grid, node, unit)}
        * p_gnu(grid, node, unit, 'unitSizeTot')
        * p_gnuBoundaryProperties(grid, node, unit, slack, 'rampLimit')
        * 60   // Unit conversion from [p.u./min] to [p.u./h]

    + [
        // Ramping of units that are in the shutdown phase
        + p_gnu(grid, node, unit, 'unitSizeGen')
            * sum(t_active(t_)${    ord(t_) >= ord(t) + dt_toShutdown(unit, t)
                                    and ord(t_) <= ord(t) + dt(t)},
                + v_shutdown(unit, s, f+df(f,t_), t_)
                    * p_gnuBoundaryProperties(grid, node, unit, slack, 'rampLimit')
                    * 60   // Unit conversion from [p.u./min] to [p.u./h]
              ) // END sum(t_)
        ]${uft_shutdownTrajectory(unit, f, t)}
;

* --- Fixed Output Ratio ------------------------------------------------------

q_outputRatioFixed(gngnu_fixedOutputRatio(grid, node, grid_, node_, unit), sft(s, f, t))${  uft(unit, f, t)
                                                                                        } ..

    // Generation in grid
    + v_gen(grid, node, unit, s, f, t)
        / p_gnu(grid, node, unit, 'conversionFactor')

    =E=

    // Generation in grid_
    + v_gen(grid_, node_, unit, s, f, t)
        / p_gnu(grid_, node_, unit, 'conversionFactor')
;

* --- Constrained Output Ratio ------------------------------------------------

q_outputRatioConstrained(gngnu_constrainedOutputRatio(grid, node, grid_, node_, unit), sft(s, f, t))${  uft(unit, f, t)
                                                                                                    } ..

    // Generation in grid
    + v_gen(grid, node, unit, s, f, t)
        / p_gnu(grid, node, unit, 'conversionFactor')

    =G=

    // Generation in grid_
    + v_gen(grid_, node_, unit, s, f, t)
        / p_gnu(grid_, node_, unit, 'conversionFactor')
;

* --- Direct Input-Output Conversion ------------------------------------------

q_conversionDirectInputOutput(s, suft(effDirect(effGroup), unit, f, t))$sft(s, f, t) ..

    // Sum over endogenous energy inputs
    - sum(gnu_input(grid, node, unit)${not p_gnu(grid, node, unit, 'doNotOutput')},
        + v_gen(grid, node, unit, s, f, t)
        ) // END sum(gnu_input)

    // Sum over fuel energy inputs
    + sum(uFuel(unit, 'main', fuel),
        + v_fuelUse(fuel, unit, s, f, t)
        ) // END sum(uFuel)

    // Main fuel is not used during run-up and shutdown phases
    + [
        // Units that are in the run-up phase need to keep up with the run-up ramp rate (contained in p_ut_runUp)
        + sum(gnu_output(grid, node, unit)$uft_startupTrajectory(unit, f, t),
            + p_gnu(grid, node, unit, 'unitSizeGen')
          ) // END sum(gnu_output)
            * sum(t_active(t_)${    ord(t_) > ord(t) + dt_next(t) + dt_toStartup(unit, t + dt_next(t))
                                    and ord(t_) <= ord(t)
                                    },
                + sum(unitStarttype(unit, starttype),
                    + v_startup(unit, starttype, s, f+df(f,t_), t_)
                        * sum(t_full(t__)${ ord(t__) = p_u_runUpTimeIntervalsCeil(unit) - ord(t) - dt_next(t) + 1 + ord(t_) }, // last step in the interval
                            + p_ut_runUp(unit, t__)
                          ) // END sum(t__)
                  ) // END sum(unitStarttype)
              )  // END sum(t_)
        // Units that are in the last time interval of the run-up phase are limited by the minimum load (contained in p_ut_runUp(unit, 't00000'))
        + sum(gnu_output(grid, node, unit)$uft_startupTrajectory(unit, f, t),
            + p_gnu(grid, node, unit, 'unitSizeGen')
          ) // END sum(gnu_output)
            * sum(t_active(t_)${ ord(t_) = ord(t) + dt_next(t) + dt_toStartup(unit, t + dt_next(t)) },
                + sum(unitStarttype(unit, starttype),
                    + v_startup(unit, starttype, s, f+df(f,t_), t_)
                        * sum(t_full(t__)${ord(t__) = 1}, p_ut_runUp(unit, t__))
                  ) // END sum(unitStarttype)
              )  // END sum(t_)

        // Units that are in the shutdown phase need to keep up with the shutdown ramp rate (contained in p_ut_shutdown)
        + sum(gnu_output(grid, node, unit)$uft_shutdownTrajectory(unit, f, t),
            + p_gnu(grid, node, unit, 'unitSizeGen')
          ) // END sum(gnu_output)
            * sum(t_active(t_)${    ord(t_) >= ord(t) + dt_next(t) + dt_toShutdown(unit, t + dt_next(t))
                                    and ord(t_) < ord(t)
                                    },
                + v_shutdown(unit, s, f+df(f,t_), t_)
                    * sum(t_full(t__)${ord(t__) = ord(t) - ord(t_) + 1},
                        + p_ut_shutdown(unit, t__)
                        ) // END sum(t__)
                ) // END sum(t_)
        // Units that are in the first time interval of the shutdown phase are limited by the minimum load (contained in p_ut_shutdown(unit, 't00000'))
        + sum(gnu_output(grid, node, unit)$uft_shutdownTrajectory(unit, f, t),
            + p_gnu(grid, node, unit, 'unitSizeGen')
          ) // END sum(gnu_output)
            * (
                + v_shutdown(unit, s, f, t)
                    * sum(t_full(t__)${ord(t__) = 1}, p_ut_shutdown(unit, t__))
                ) // END * p_gnu(unitSizeGen)
        ]${uft_startupTrajectory(unit, f, t) or uft_shutdownTrajectory(unit, f, t)} // END run-up and shutdown phases

    * [ // Heat rate
        + p_effUnit(effGroup, unit, effGroup, 'slope')${ not ts_effUnit(effGroup, unit, effGroup, 'slope', f, t) }
        + ts_effUnit(effGroup, unit, effGroup, 'slope', f, t)
        ] // END * run-up phase

    =E=

    // Sum over energy outputs
    + sum(gnu_output(grid, node, unit),
        + v_gen(grid, node, unit, s, f, t)
            * [ // efficiency rate
                + p_effUnit(effGroup, unit, effGroup, 'slope')${ not ts_effUnit(effGroup, unit, effGroup, 'slope', f, t) }
                + ts_effUnit(effGroup, unit, effGroup, 'slope', f, t)
                ] // END * v_gen
        ) // END sum(gnu_output)

    // Consumption of keeping units online (no-load fuel use)
    + sum(gnu_output(grid, node, unit),
        + p_gnu(grid, node, unit, 'unitSizeGen')
        ) // END sum(gnu_output)
        * [
            + v_online_LP(unit, s, f+df_central(f,t), t)${uft_onlineLP(unit, f, t)}
            + v_online_MIP(unit, s, f+df_central(f,t), t)${uft_onlineMIP(unit, f, t)}
            ] // END * sum(gnu_output)
        * [
            + p_effGroupUnit(effGroup, unit, 'section')${not ts_effUnit(effGroup, unit, effDirect, 'section', f, t)}
            + ts_effUnit(effGroup, unit, effGroup, 'section', f, t)
            ] // END * sum(gnu_output)
;

* --- SOS2 Efficiency Approximation -------------------------------------------

q_conversionSOS2InputIntermediate(s, suft(effLambda(effGroup), unit, f, t))$sft(s, f, t) ..

    // Sum over endogenous energy inputs
    - sum(gnu_input(grid, node, unit)${not p_gnu(grid, node, unit, 'doNotOutput')},
        + v_gen(grid, node, unit, s, f, t)
        ) // END sum(gnu_input)

    // Sum over fuel energy inputs
    + sum(uFuel(unit, 'main', fuel),
        + v_fuelUse(fuel, unit, s, f, t)
        ) // END sum(uFuel)

    =G=

    // Sum over the endogenous outputs of the unit
    + sum(gnu_output(grid, node, unit), p_gnu(grid, node, unit, 'unitSizeGen'))
        * [
            // Consumption of generation
            + sum(effGroupSelectorUnit(effGroup, unit, effSelector),
                + v_sos2(unit, s, f, t, effSelector)
                    * [ // Operation points convert the v_sos2 variables into share of capacity used for generation
                        + p_effUnit(effGroup, unit, effSelector, 'op')${not ts_effUnit(effGroup, unit, effSelector, 'op', f, t)}
                        + ts_effUnit(effGroup, unit, effSelector, 'op', f, t)
                        ] // END * v_sos2
                    * [ // Heat rate
                        + p_effUnit(effGroup, unit, effSelector, 'slope')${not ts_effUnit(effGroup, unit, effSelector, 'slope', f, t)}
                        + ts_effUnit(effGroup, unit, effSelector, 'slope', f, t)
                        ] // END * v_sos2
                ) // END sum(effSelector)
           ]
;

* --- SOS 2 Efficiency Approximation Online Variables -------------------------

q_conversionSOS2Constraint(s, suft(effLambda(effGroup), unit, f, t))$sft(s, f, t) ..

    // Total value of the v_sos2 equals the number of online units
    + sum(effGroupSelectorUnit(effGroup, unit, effSelector),
        + v_sos2(unit, s, f, t, effSelector)
        ) // END sum(effSelector)

    =E=

    // Number of units online
    + v_online_MIP(unit, s, f+df_central(f,t), t)${uft_onlineMIP(unit, f, t)}
;

* --- SOS 2 Efficiency Approximation Output Generation ------------------------

q_conversionSOS2IntermediateOutput(s, suft(effLambda(effGroup), unit, f, t))$sft(s, f, t) ..

    // Endogenous energy output
    + sum(gnu_output(grid, node, unit),
        + p_gnu(grid, node, unit, 'unitSizeGen')
      ) // END sum(gnu_output)
        * sum(effGroupSelectorUnit(effGroup, unit, effSelector),
            + v_sos2(unit, s, f, t, effSelector)
            * [ // Operation points convert v_sos2 into share of capacity used for generation
                + p_effUnit(effGroup, unit, effSelector, 'op')${not ts_effUnit(effGroup, unit, effSelector, 'op', f, t)}
                + ts_effUnit(effGroup, unit, effSelector, 'op', f, t)
              ] // END * v_sos2
          ) // END sum(effSelector)

    + [
        // Units that are in the run-up phase need to keep up with the run-up ramp rate (contained in p_ut_runUp)
        + sum(gnu_output(grid, node, unit),
            + p_gnu(grid, node, unit, 'unitSizeGen')
          ) // END sum(gnu_output)
            * sum(t_active(t_)${    ord(t_) > ord(t) + dt_next(t) + dt_toStartup(unit, t + dt_next(t))
                                    and ord(t_) <= ord(t)
                                    },
                + sum(unitStarttype(unit, starttype),
                    + v_startup(unit, starttype, s, f+df(f,t_), t_)
                        * sum(t_full(t__)${ ord(t__) = p_u_runUpTimeIntervalsCeil(unit) - ord(t) - dt_next(t) + 1 + ord(t_) }, // last step in the interval
                            + p_ut_runUp(unit, t__)
                          ) // END sum(t__)
                  ) // END sum(unitStarttype)
              )  // END sum(t_)
        // Units that are in the last time interval of the run-up phase are limited by the minimum load (contained in p_ut_runUp(unit, 't00000'))
        + sum(gnu_output(grid, node, unit),
            + p_gnu(grid, node, unit, 'unitSizeGen')
          ) // END sum(gnu_output)
            * sum(t_active(t_)${    ord(t_) = ord(t) + dt_next(t) + dt_toStartup(unit, t + dt_next(t))
                                    },
                + sum(unitStarttype(unit, starttype),
                    + v_startup(unit, starttype, s, f+df(f,t_), t_)
                        * sum(t_full(t__)${ord(t__) = 1}, p_ut_runUp(unit, t__))
                  ) // END sum(unitStarttype)
              )  // END sum(t_)
        ]${uft_startupTrajectory(unit, f, t)}

    + [
        // Units that are in the shutdown phase need to keep up with the shutdown ramp rate (contained in p_ut_shutdown)
        + sum(gnu_output(grid, node, unit),
            + p_gnu(grid, node, unit, 'unitSizeGen')
          ) // END sum(gnu_output)
            * sum(t_active(t_)${    ord(t_) >= ord(t) + dt_next(t) + dt_toShutdown(unit, t + dt_next(t))
                                    and ord(t_) < ord(t)
                                    },
                + v_shutdown(unit, s, f+df(f,t_), t_)
                    * sum(t_full(t__)${ord(t__) = ord(t) - ord(t_) + 1},
                         + p_ut_shutdown(unit, t__)
                        ) // END sum(t__)
                ) // END sum(t_)
        // Units that are in the first time interval of the shutdown phase are limited by the minimum load (contained in p_ut_shutdown(unit, 't00000'))
        + sum(gnu_output(grid, node, unit),
            + p_gnu(grid, node, unit, 'unitSizeGen')
          ) // END sum(gnu_output)
            * (
                + v_shutdown(unit, s, f, t)
                    * sum(t_full(t__)${ord(t__) = 1}, p_ut_shutdown(unit, t__))
                ) // END * p_gnu(unitSizeGen)
        ]${uft_shutdownTrajectory(unit, f, t)}

    =E=

    // Energy output into v_gen
    + sum(gnu_output(grid, node, unit),
        + v_gen(grid, node, unit, s, f, t)
        ) // END sum(gnu_output)
;

* --- Fuel Use Limitation -----------------------------------------------------

q_fuelUseLimit(s, fuel, uft(unit_fuel(unit), f, t))${sft(s, f, t)
                                                     and uFuel(unit, 'main', fuel)
                                                     and p_uFuel(unit, 'main', fuel, 'maxFuelFraction')
                                                     } ..

    // Use of the limited fuel
    + v_fuelUse(fuel, unit, s, f, t)

    =L=

    // Sum over fuel energy inputs multiplied by the maximum fraction
    + p_uFuel(unit, 'main', fuel, 'maxFuelFraction')
        * sum(uFuel(unit, 'main', fuel_),
            + v_fuelUse(fuel_, unit, s, f, t)
            ) // END sum(uFuel)
;

* --- Total Transfer Limits ---------------------------------------------------

q_transfer(gn2n_directional(grid, node, node_), sft(s, f, t)) ..

    // Rightward + Leftward
    + v_transferRightward(grid, node, node_, s, f, t)
    - v_transferLeftward(grid, node, node_, s, f, t)

    =E=

    // = Total Transfer
    + v_transfer(grid, node, node_, s, f, t)
;

* --- Rightward Transfer Limits -----------------------------------------------

q_transferRightwardLimit(gn2n_directional(grid, node, node_), sft(s, f, t))${   p_gnn(grid, node, node_, 'transferCapInvLimit')
                                                                            } ..
    // Rightward transfer
    + v_transferRightward(grid, node, node_, s, f, t)

    =L=

    // Existing transfer capacity
    + p_gnn(grid, node, node_, 'transferCap')

    // Investments into additional transfer capacity
    + sum(t_invest(t_)$(ord(t_)<=ord(t)),
        + v_investTransfer_LP(grid, node, node_, t_)${gn2n_directional_investLP(grid, node, node_)}
        + v_investTransfer_MIP(grid, node, node_, t_)${gn2n_directional_investMIP(grid, node, node_)}
            * p_gnn(grid, node, node_, 'unitSize')
        ) // END sum(t_invest)
;

* --- Leftward Transfer Limits ------------------------------------------------

q_transferLeftwardLimit(gn2n_directional(grid, node, node_), sft(s, f, t))${    p_gnn(grid, node, node_, 'transferCapInvLimit')
                                                                            } ..

    // Leftward transfer
    + v_transferLeftward(grid, node, node_, s, f, t)

    =L=

    // Existing transfer capacity
    + p_gnn(grid, node_, node, 'transferCap')

    // Investments into additional transfer capacity
    + sum(t_invest(t_)${ord(t_)<=ord(t)},
        + v_investTransfer_LP(grid, node, node_, t_)${gn2n_directional_investLP(grid, node, node_)}
        + v_investTransfer_MIP(grid, node, node_, t_)${gn2n_directional_investMIP(grid, node, node_)}
            * p_gnn(grid, node, node_, 'unitSize')
        ) // END sum(t_invest)
;

* --- Rightward Reserve Transfer Limits ---------------------------------------

q_resTransferLimitRightward(gn2n_directional(grid, node, node_), sft(s, f, t))${    sum(restypeDirection(restype, 'up'), restypeDirectionNodeNode(restype, 'up', node, node_))
                                                                                or sum(restypeDirection(restype, 'down'), restypeDirectionNodeNode(restype, 'down', node_, node))
                                                                                or p_gnn(grid, node, node_, 'transferCapInvLimit')
                                                                                } ..

    // Transfer from node
    + v_transfer(grid, node, node_, s, f, t)

    // Reserved transfer capacities from node
    + sum(restypeDirection(restype, 'up')${restypeDirectionNodeNode(restype, 'up', node_, node)},
        + v_resTransferRightward(restype, 'up', node, node_, s, f+df_reserves(node_, restype, f, t), t)
        ) // END sum(restypeDirection)
    + sum(restypeDirection(restype, 'down')${restypeDirectionNodeNode(restype, 'down', node, node_)},
        + v_resTransferLeftward(restype, 'down', node, node_, s, f+df_reserves(node, restype, f, t), t)
        ) // END sum(restypeDirection)

    =L=

    // Existing transfer capacity
    + p_gnn(grid, node, node_, 'transferCap')

    // Investments into additional transfer capacity
    + sum(t_invest(t_)${ord(t_)<=ord(t)},
        + v_investTransfer_LP(grid, node, node_, t_)${gn2n_directional_investLP(grid, node, node_)}
        + v_investTransfer_MIP(grid, node, node_, t_)${gn2n_directional_investMIP(grid, node, node_)}
            * p_gnn(grid, node, node_, 'unitSize')
        ) // END sum(t_invest)
;

* --- Leftward Reserve Transfer Limits ----------------------------------------

q_resTransferLimitLeftward(gn2n_directional(grid, node, node_), sft(s, f, t))${ sum(restypeDirection(restype, 'up'), restypeDirectionNodeNode(restype, 'up', node_, node))
                                                                            or sum(restypeDirection(restype, 'down'), restypeDirectionNodeNode(restype, 'down', node, node_))
                                                                            or p_gnn(grid, node, node_, 'transferCapInvLimit')
                                                                            } ..

    // Transfer from node
    + v_transfer(grid, node, node_, s, f, t)

    // Reserved transfer capacities from node
    - sum(restypeDirection(restype, 'up')${restypeDirectionNodeNode(restype, 'up', node, node_)},
        + v_resTransferLeftward(restype, 'up', node, node_, s, f+df_reserves(node, restype, f, t), t)
        ) // END sum(restypeDirection)
    - sum(restypeDirection(restype, 'down')${restypeDirectionNodeNode(restype, 'down', node_, node)},
        + v_resTransferRightward(restype, 'down', node, node_, s, f+df_reserves(node_, restype, f, t), t)
        ) // END sum(restypeDirection)

  =G=

    // Existing transfer capacity
    - p_gnn(grid, node_, node, 'transferCap')

    // Investments into additional transfer capacity
    - sum(t_invest(t_)${ord(t_)<=ord(t)},
        + v_investTransfer_LP(grid, node, node_, t_)${gn2n_directional_investLP(grid, node, node_)}
        + v_investTransfer_MIP(grid, node, node_, t_)${gn2n_directional_investMIP(grid, node, node_)}
            * p_gnn(grid, node, node_, 'unitSize')
        ) // END sum(t_invest)
;

* --- Rightward Reserve Provision Limits ----------------------------------------

q_reserveProvisionRightward(restypeDirectionNodeNode(restype, up_down, node, node_), sft(s, f, t))${sum(grid, p_gnn(grid, node, node_, 'transferCapInvLimit'))
                                                                                                    and sum(grid, gn2n_directional(grid, node, node_))
                                                                                                    and not [   ft_reservesFixed(node, restype, f+df_reserves(node, restype, f, t), t)
                                                                                                             or ft_reservesFixed(node_, restype, f+df_reserves(node_, restype, f, t), t)
                                                                                                             ]
                                                                                                   } ..

    + v_resTransferRightward(restype, up_down, node, node_, s, f+df_reserves(node_, restype, f, t), t) // df_reserves based on the receiving node

    =L=

    + p_nnReserves(node, node_, restype, up_down)
        * [
            + sum(grid,
                // Existing transfer capacity
                + p_gnn(grid, node, node_, 'transferCap')

                // Investments into additional transfer capacity
                + sum(t_invest(t_)${ord(t_)<=ord(t)},
                    + v_investTransfer_LP(grid, node, node_, t_)${gn2n_directional_investLP(grid, node, node_)}
                    + v_investTransfer_MIP(grid, node, node_, t_)${gn2n_directional_investMIP(grid, node, node_)}
                        * p_gnn(grid, node, node_, 'unitSize')
                    ) // END sum(t_invest)
                ) // END sum(grid)
            ]
;

* --- Leftward Reserve Provision Limits ----------------------------------------

q_reserveProvisionLeftward(restypeDirectionNodeNode(restype, up_down, node_, node), sft(s, f, t))${  sum(grid, p_gnn(grid, node, node_, 'transferCapInvLimit'))
                                                                                                 and sum(grid, gn2n_directional(grid, node, node_))
                                                                                                 and not [   ft_reservesFixed(node, restype, f+df_reserves(node, restype, f, t), t)
                                                                                                             or ft_reservesFixed(node_, restype, f+df_reserves(node_, restype, f, t), t)
                                                                                                             ]
                                                                                                 } ..

    + v_resTransferLeftward(restype, up_down, node, node_, s, f+df_reserves(node, restype, f, t), t) // df_reserves based on the receiving node

    =L=

    + p_nnReserves(node_, node, restype, up_down)
        * [
            + sum(grid,
                // Existing transfer capacity
                + p_gnn(grid, node_, node, 'transferCap')

                // Investments into additional transfer capacity
                + sum(t_invest(t_)${ord(t_)<=ord(t)},
                    + v_investTransfer_LP(grid, node, node_, t_)${gn2n_directional_investLP(grid, node, node_)}
                    + v_investTransfer_MIP(grid, node, node_, t_)${gn2n_directional_investMIP(grid, node, node_)}
                        * p_gnn(grid, node, node_, 'unitSize')
                    ) // END sum(t_invest)
                ) // END sum(grid)
            ]
;

* --- State Variable Slack ----------------------------------------------------

q_stateSlack(gn_stateSlack(grid, node), slack, sft(s, f, t))${  p_gnBoundaryPropertiesForStates(grid, node, slack, 'slackCost')
                                                            and not df_central(f, t)
                                                            } ..

    // Slack value
    + v_stateSlack(grid, node, slack, s, f, t)

    =G=

    // Slack limits
    + p_slackDirection(slack)
        * [
            + v_state(grid, node, s, f, t)
            - p_gnBoundaryPropertiesForStates(grid, node, slack, 'constant')$p_gnBoundaryPropertiesForStates(grid, node, slack, 'useConstant')
            - ts_node_(grid, node, slack, f, t, s)${ p_gnBoundaryPropertiesForStates(grid, node, slack, 'useTimeSeries') }
            ] // END * p_slackDirection
;

* --- Upwards Limit for State Variables ---------------------------------------

q_stateUpwardLimit(gn_state(grid, node), msft(m, s, f, t))${    sum(gn2gnu(grid, node, grid_, node_output, unit)$(sum(restype, nuRescapable(restype, 'down', node_output, unit))), 1)  // nodes that have units with endogenous output with possible reserve provision
                                                            or sum(gn2gnu(grid_, node_input, grid, node, unit)$(sum(restype, nuRescapable(restype, 'down', node_input , unit))), 1)  // or nodes that have units with endogenous input with possible reserve provision
                                                            or sum(gnu(grid, node, unit), p_gnu(grid, node, unit, 'upperLimitCapacityRatio'))  // or nodes that have units whose invested capacity limits their state
                                                            } ..

    // Utilizable headroom in the state variable
    + [
        // Upper boundary of the variable
        + p_gnBoundaryPropertiesForStates(grid, node, 'upwardLimit', 'constant')${p_gnBoundaryPropertiesForStates(grid, node, 'upwardLimit', 'useConstant')}
        + ts_node_(grid, node, 'upwardLimit', f, t, s)${ p_gnBoundaryPropertiesForStates(grid, node, 'upwardLimit', 'useTimeseries') }

        // Investments
        + sum(gnu(grid, node, unit),
            + p_gnu(grid, node, unit, 'upperLimitCapacityRatio')
                * p_gnu(grid, node, unit, 'unitSizeTot')
                * sum(t_invest(t_)${ord(t_)<=ord(t)},
                    + v_invest_LP(unit, t_)${unit_investLP(unit)}
                    + v_invest_MIP(unit, t_)${unit_investMIP(unit)}
                    ) // END sum(t_invest)
            ) // END sum(gnu)

        // Current state of the variable
        - v_state(grid, node, s, f+df_central(f,t), t)
        ] // END Headroom
        * [
            // Conversion to energy
            + p_gn(grid, node, 'energyStoredPerUnitOfState')
            // Accounting for losses from the node
            + p_stepLength(m, f, t)
                * [
                    + p_gn(grid, node, 'selfDischargeLoss')
                    + sum(gnn_state(grid, node, to_node),
                        + p_gnn(grid, node, to_node, 'diffCoeff')
                        ) // END sum(to_node)
                    ]
            ] // END * Headroom

    =G=

    // Convert reserve power to energy
    + p_stepLength(m, f, t)
        * [
            // Reserve provision from units that output to this node
            + sum(gn2gnu(grid_, node_input, grid, node, unit)${uft(unit, f, t)},
                // Downward reserves from units that output energy to the node
                + sum(nuRescapable(restype, 'down', node_input, unit)${ ord(t) < tSolveFirst + p_nReserves(node, restype, 'reserve_length') },
                    + v_reserve(restype, 'down', node_input, unit, s, f+df_reserves(node_input, restype, f, t), t)
                        / sum(suft(effGroup, unit, f, t),
                            + p_effGroupUnit(effGroup, unit, 'slope')${not ts_effGroupUnit(effGroup, unit, 'slope', f, t)}
                            + ts_effGroupUnit(effGroup, unit, 'slope', f, t) // Efficiency approximated using maximum slope of effGroup?
                            ) // END sum(effGroup)
                    ) // END sum(restype)
                ) // END sum(gn2gnu)

            // Reserve provision from units that take input from this node
            + sum(gn2gnu(grid, node, grid_, node_output, unit)${uft(unit, f, t)},
                // Downward reserves from units that use the node as energy input
                + sum(nuRescapable(restype, 'down', node_output, unit)${ ord(t) < tSolveFirst + p_nReserves(node, restype, 'reserve_length') },
                    + v_reserve(restype, 'down', node_output, unit, s, f+df_reserves(node_output, restype, f, t), t)
                        * sum(suft(effGroup, unit, f, t),
                            + p_effGroupUnit(effGroup, unit, 'slope')${not ts_effGroupUnit(effGroup, unit, 'slope', f, t)}
                            + ts_effGroupUnit(effGroup, unit, 'slope', f, t) // Efficiency approximated using maximum slope of effGroup?
                            ) // END sum(effGroup)
                    ) // END sum(restype)
                ) // END sum(gn2gnu)

            // Here we could have a term for using the energy in the node to offer reserves as well as imports and exports of reserves, but as long as reserves are only
            // considered in power grids that do not have state variables, these terms are not needed. Earlier commit (29.11.2016) contains a draft of those terms.

            ] // END * p_stepLength
;

* --- Downwards Limit for State Variables -------------------------------------

q_stateDownwardLimit(gn_state(grid, node), msft(m, s, f, t))${  sum(gn2gnu(grid, node, grid_, node_output, unit)$(sum(restype, nuRescapable(restype, 'up', node_output, unit))), 1)  // nodes that have units with endogenous output with possible reserve provision
                                                            or sum(gn2gnu(grid_, node_input, grid, node, unit) $(sum(restype, nuRescapable(restype, 'up', node_input , unit))), 1)  // or nodes that have units with endogenous input with possible reserve provision
                                                            } ..

    // Utilizable headroom in the state variable
    + [
        // Current state of the variable
        + v_state(grid, node, s, f+df_central(f,t), t)

        // Lower boundary of the variable
        - p_gnBoundaryPropertiesForStates(grid, node, 'downwardLimit', 'constant')${p_gnBoundaryPropertiesForStates(grid, node, 'downwardLimit', 'useConstant')}
        - ts_node_(grid, node, 'downwardLimit', f, t, s)${ p_gnBoundaryPropertiesForStates(grid, node, 'downwardLimit', 'useTimeseries') }
        ] // END Headroom
        * [
            // Conversion to energy
            + p_gn(grid, node, 'energyStoredPerUnitOfState')
            // Accounting for losses from the node
            + p_stepLength(m, f, t)
                * [
                    + p_gn(grid, node, 'selfDischargeLoss')
                    + sum(gnn_state(grid, node, to_node),
                        + p_gnn(grid, node, to_node, 'diffCoeff')
                        ) // END sum(to_node)
                    ]
            ] // END * Headroom

    =G=

    // Convert reserve power to energy
    + p_stepLength(m, f, t)
        * [
            // Reserve provision from units that output to this node
            + sum(gn2gnu(grid_, node_input, grid, node, unit)${uft(unit, f, t)},
                // Upward reserves from units that output energy to the node
                + sum(nuRescapable(restype, 'up', node_input, unit)${ ord(t) < tSolveFirst + p_nReserves(node, restype, 'reserve_length') },
                    + v_reserve(restype, 'up', node_input, unit, s, f+df_reserves(node_input, restype, f, t), t)
                        / sum(suft(effGroup, unit, f, t),
                            + p_effGroupUnit(effGroup, unit, 'slope')${not ts_effGroupUnit(effGroup, unit, 'slope', f, t)}
                            + ts_effGroupUnit(effGroup, unit, 'slope', f, t) // Efficiency approximated using maximum slope of effGroup?
                            ) // END sum(effGroup)
                    ) // END sum(restype)
                ) // END sum(gn2gnu)

            // Reserve provision from units that take input from this node
            + sum(gn2gnu(grid, node, grid_, node_output, unit)${uft(unit, f, t)},
                // Upward reserves from units that use the node as energy input
                + sum(nuRescapable(restype, 'up', node_output, unit)${ ord(t) < tSolveFirst + p_nReserves(node, restype, 'reserve_length') },
                    + v_reserve(restype, 'up', node_output, unit, s, f+df_reserves(node_output, restype, f, t), t)
                        * sum(suft(effGroup, unit, f, t),
                            + p_effGroupUnit(effGroup, unit, 'slope')${not ts_effGroupUnit(effGroup, unit, 'slope', f, t)}
                            + ts_effGroupUnit(effGroup, unit, 'slope', f, t) // Efficiency approximated using maximum slope of effGroup?
                            ) // END sum(effGroup)
                    ) // END sum(restype)
                ) // END sum(gn2gnu)

            // Here we could have a term for using the energy in the node to offer reserves as well as imports and exports of reserves, but as long as reserves are only
            // considered in power grids that do not have state variables, these terms are not needed. Earlier commit (29.11.2016) contains a draft of those terms.

            ] // END * p_stepLength
;

* --- State Variable Difference -----------------------------------------------

q_boundStateMaxDiff(gnn_boundState(grid, node, node_), msft(m, s, f, t)) ..

    // State of the bound node
   + v_state(grid, node, s, f+df_central(f,t), t)

    // Reserve contributions affecting bound node, converted to energy
    + p_stepLength(m, f, t)
        * [
            // Downwards reserve provided by input units
            - sum(nuRescapable(restype, 'down', node_input, unit)${ p_gn(grid, node, 'energyStoredPerUnitOfState') // Reserve provisions not applicable if no state energy content
                                                                    and sum(grid_, gn2gnu(grid_, node_input, grid, node, unit))
                                                                    and uft(unit, f, t)
                                                                    and ord(t) < tSolveFirst + p_nReserves(node, restype, 'reserve_length')
                                                                    },
                + v_reserve(restype, 'down', node_input, unit, s, f+df_reserves(node_input, restype, f, t), t)
                    / sum(suft(effGroup, unit, f, t),
                        + p_effGroupUnit(effGroup, unit, 'slope')${not ts_effGroupUnit(effGroup, unit, 'slope', f, t)}
                        + ts_effGroupUnit(effGroup, unit, 'slope', f, t) // Efficiency approximated using maximum slope of effGroup?
                        ) // END sum(effGroup)
                ) // END sum(nuRescapable)

            // Downwards reserve provided by output units
            - sum(nuRescapable(restype, 'down', node_output, unit)${    p_gn(grid, node, 'energyStoredPerUnitOfState') // Reserve provisions not applicable if no state energy content
                                                                        and sum(grid_, gn2gnu(grid, node, grid_, node_output, unit))
                                                                        and uft(unit, f, t)
                                                                        and ord(t) < tSolveFirst + p_nReserves(node, restype, 'reserve_length')
                                                                        },
                + v_reserve(restype, 'down', node_output, unit, s, f+df_reserves(node_output, restype, f, t), t)
                    / sum(suft(effGroup, unit, f, t),
                        + p_effGroupUnit(effGroup, unit, 'slope')${not ts_effGroupUnit(effGroup, unit, 'slope', f, t)}
                        + ts_effGroupUnit(effGroup, unit, 'slope', f, t) // Efficiency approximated using maximum slope of effGroup?
                        ) // END sum(effGroup)
                ) // END sum(nuRescapable)

            // Here we could have a term for using the energy in the node to offer reserves as well as imports and exports of reserves, but as long as reserves are only
            // considered in power grids that do not have state variables, these terms are not needed. Earlier commit (16.2.2017) contains a draft of those terms.

            ] // END * p_stepLength

            // Convert the reserve provisions into state variable values
            / ( p_gn(grid, node, 'energyStoredPerUnitOfState') + 1${not p_gn(grid, node, 'energyStoredPerUnitOfState')} )

    =L=

    // State of the binding node
    + v_state(grid, node_, s, f+df_central(f,t), t)

   // Maximum state difference parameter
    + p_gnn(grid, node, node_, 'boundStateMaxDiff')

    // Reserve contributions affecting bounding node, converted to energy
    + p_stepLength(m, f, t)
        * [
            // Upwards reserve by input node
            + sum(nuRescapable(restype, 'up', node_input, unit)${   p_gn(grid, node_, 'energyStoredPerUnitOfState')
                                                                    and sum(grid_, gn2gnu(grid_, node_input, grid, node_, unit))
                                                                    and uft(unit, f, t)
                                                                    and ord(t) < tSolveFirst + p_nReserves(node, restype, 'reserve_length')
                                                                    },
                + v_reserve(restype, 'up', node_input, unit, s, f+df_reserves(node_input, restype, f, t), t)
                    / sum(suft(effGroup, unit, f, t),
                        + p_effGroupUnit(effGroup, unit, 'slope')${not ts_effGroupUnit(effGroup, unit, 'slope', f, t)}
                        + ts_effGroupUnit(effGroup, unit, 'slope', f, t) // Efficiency approximated using maximum slope of effGroup?
                        ) // END sum(effGroup)
                ) // END sum(nuRescapable)

            // Upwards reserve by output node
            + sum(nuRescapable(restype, 'up', node_output, unit)${  p_gn(grid, node_, 'energyStoredPerUnitOfState')
                                                                    and sum(grid_, gn2gnu(grid, node_, grid_, node_output, unit))
                                                                    and uft(unit, f, t)
                                                                    and ord(t) < tSolveFirst + p_nReserves(node, restype, 'reserve_length')
                                                                    },
                + v_reserve(restype, 'up', node_output, unit, s, f+df_reserves(node_output, restype, f, t), t)
                    / sum(suft(effGroup, unit, f, t),
                        + p_effGroupUnit(effGroup, unit, 'slope')${not ts_effGroupUnit(effGroup, unit, 'slope', f, t)}
                        + ts_effGroupUnit(effGroup, unit, 'slope', f, t) // Efficiency approximated using maximum slope of effGroup?
                        ) // END sum(effGroup)
                ) // END sum(nuRescapable)

            // Here we could have a term for using the energy in the node to offer reserves as well as imports and exports of reserves, but as long as reserves are only
            // considered in power grids that do not have state variables, these terms are not needed. Earlier commit (16.2.2017) contains a draft of those terms.

            ] // END * p_stepLength

            // Convert the reserve provisions into state variable values
            / ( p_gn(grid, node_, 'energyStoredPerUnitOfState') + 1${not p_gn(grid, node_, 'energyStoredPerUnitOfState')} )
;

* --- Cyclic Boundary Conditions ----------------------------------------------

q_boundCyclic(gnss_bound(gn_state(grid, node), s_, s), m)${ ms(m, s_)
                                                            and ms(m, s)
                                                            and tSolveFirst = mSettings(m, 't_start')
                                                            }..

    // Initial value of the state of the node at the start of the sample
    + sum(mst_start(m, s, t),
        + sum(sft(s, f, t),
            + v_state(grid, node, s, f+df(f,t+dt(t)), t+dt(t))
            ) // END sum(ft)
        ) // END sum(mst_start)

    =E=

    // State of the node at the end of the sample
    + sum(mst_end(m, s_, t_),
        + sum(sft(s_, f_, t_),
            + v_state(grid, node, s_, f_, t_)
            ) // END sum(ft)
        ) // END sum(mst_end)
;

*--- Minimum Inertia ----------------------------------------------------------

q_inertiaMin(group, sft(s, f, t))${  p_groupPolicy(group, 'kineticEnergyMin')
                                 } ..

    // Kinectic energy in the system
    + sum(gnu_output(grid, node, unit)${    p_gnu(grid, node, unit, 'unitSizeGen')
                                            and gnGroup(grid, node, group)
                                            },
        + p_gnu(grid, node, unit, 'inertia')
            * p_gnu(grid ,node, unit, 'unitSizeMVA')
            * [
                + v_online_LP(unit, s, f+df_central(f,t), t)${unit_investLP(unit) and uft_onlineLP(unit, f, t)}
                + v_online_MIP(unit, s, f+df_central(f,t), t)${not unit_investLP(unit) and uft_onlineMIP(unit, f, t)}
                + v_gen(grid, node, unit, s, f, t)${not uft_online(unit, f, t)}
                    / p_gnu(grid, node, unit, 'unitSizeGen')
                ] // * p_gnu
        ) // END sum(gnu_output)

    =G=

    + p_groupPolicy(group, 'kineticEnergyMin')
;

*--- Maximum Share of Instantaneous Generation --------------------------------

q_instantaneousShareMax(group, sft(s, f, t))${  p_groupPolicy(group, 'instantaneousShareMax')
                                            } ..

    // Generation of units in the group
    + sum(gnu(grid, node, unit)${   gnuGroup(grid, node, unit, group)
                                    and p_gnu(grid, node, unit, 'unitSizeGen')
                                    and gnGroup(grid, node, group)
                                    },
        + v_gen(grid, node, unit, s, f, t)
        ) // END sum(gnu)

    // Controlled transfer to this node group
    // Set gn2nGroup controls whether transfer is included in the equation
    + sum(gn2n_directional(grid, node, node_)${ gn2nGroup(grid, node, node_, group)
                                                and gnGroup(grid, node, group)
                                                and not gnGroup(grid, node_, group)
                                                },
        + v_transferLeftward(grid, node, node_, s, f, t) * (1-p_gnn(grid, node, node_, 'transferLoss'))
        ) // END sum(gn2n_directional)

    + sum(gn2n_directional(grid, node_, node)${ gn2nGroup(grid, node_, node, group)
                                                and gnGroup(grid, node, group)
                                                and not gnGroup(grid, node_, group)
                                                },
        + v_transferRightward(grid, node_, node, s, f, t) * (1-p_gnn(grid, node_, node, 'transferLoss'))
        ) // END sum(gn2n_directional)

    =L=

    + p_groupPolicy(group, 'instantaneousShareMax')
        * [
            // External power inflow/outflow
            - sum(gnGroup(grid, node, group),
                + ts_influx_(grid, node, f, t, s)
                ) // END sum(gnGroup)

            // Consumption of units
            - sum(gnu_input(grid, node, unit)${ p_gnu(grid, node, unit, 'unitSizeCons')
                                                and gnGroup(grid, node, group)
                                                },
                + v_gen(grid, node, unit, s, f, t)
                ) // END sum(gnu)

            // Controlled transfer from this node group
            + sum(gn2n_directional(grid, node, node_)${ gnGroup(grid, node, group)
                                                        and not gnGroup(grid, node_, group)
                                                        },
                + v_transferRightward(grid, node, node_, s, f, t)
                ) // END sum(gn2n_directional)

            + sum(gn2n_directional(grid, node_, node)${ gnGroup(grid, node, group)
                                                        and not gnGroup(grid, node_, group)
                                                        },
                + v_transferLeftward(grid, node_, node, s, f, t)
                ) // END sum(gn2n_directional)
$ontext
        // No uncontrolled (AC) transfer because this equation is typically used
        // for one synchronous area which does not have any external AC links

        // Energy diffusion from this node to neighbouring nodes
      + sum(gnn_state(grid, node, node_)${  gnGroup(grid, node, group)
                                            and not gnGroup(grid, node_, group)
            }, p_gnn(grid, node, node_, 'diffCoeff') * v_state(grid, node, f+df_central(f,t), t)
        )
        // Energy diffusion from neighbouring nodes to this node
      - sum(gnn_state(grid, node_, node)${  gnGroup(grid, node, group)
                                            and not gnGroup(grid, node_, group)
            }, p_gnn(grid, node_, node, 'diffCoeff') * v_state(grid, node_, f+df_central(f,t), t)
        )
$offtext
            ] // END * p_groupPolicy

;

*--- Constrained Number of Online Units ---------------------------------------

q_constrainedOnlineMultiUnit(group, sft(s, f, t))${   p_groupPolicy(group, 'constrainedOnlineTotalMax')
                                                  or sum(unit$uGroup(unit, group), abs(p_groupPolicy3D(group, 'constrainedOnlineMultiplier', unit)))
                                                  } ..

    // Sum of multiplied online units
    + sum(unit$uGroup(unit, group),
        + p_groupPolicy3D(group, 'constrainedOnlineMultiplier', unit)
            * [
                + v_online_LP(unit, s, f+df_central(f,t), t)${uft_onlineLP(unit, f, t)}
                + v_online_MIP(unit, s, f+df_central(f,t), t)${uft_onlineMIP(unit, f, t)}
                ] // END * p_groupPolicy3D(group, 'constrainedOnlineMultiplier', unit)
        ) // END sum(unit)

    =L=

    // Total maximum of multiplied online units
    + p_groupPolicy(group, 'constrainedOnlineTotalMax')
;

*--- Required Capacity Margin -------------------------------------------------
// !!! NOTE !!!!!!!!!!!!!!!!!!!!!!!!!!!!!!!!!!!!!!!!!!!!!!!!!!!!!!!!!!!!!!!!!!!
// Niina needs to check these, currently uses maximum conversion output cap.

q_capacityMargin(gn(grid, node), sft(s, f, t))${    p_gn(grid, node, 'capacityMargin')
                                                } ..

    // Availability of units, including capacity factors
    + sum(gnu_output(grid, node, unit),
        + p_unit(unit, 'availability')
            * [
                // Capacity factors for flow units
                + sum(flowUnit(flow, unit)${ nu(node, unit) },
                    + ts_cf_(flow, node, f, t, s)
                    ) // END sum(flow)
                + 1${not unit_flow(unit)}
                ]
            * [
                // Output capacity before investments
                + p_gnu(grid, node, unit, 'maxGen')

                // Output capacity investments
                + p_gnu(grid, node, unit, 'unitSizeGen')
                    * sum(t_invest(t_)${ord(t_)<=ord(t)},
                        + v_invest_LP(unit, t_)${unit_investLP(unit)}
                        + v_invest_MIP(unit, t_)${unit_investMIP(unit)}
                        ) // END sum(t_invest)
                ] // END * p_unit(availability)
        ) // END sum(gnu_output)

    // Transfer to node
    + sum(gn2n_directional(grid, node_, node),
        + v_transfer(grid, node_, node, s, f, t)
        - v_transferRightward(grid, node_, node, s, f, t)
            * p_gnn(grid, node_, node, 'transferLoss')
        ) // END sum(gn2n_directional)

    // Transfer from node
    - sum(gn2n_directional(grid, node, node_),
        + v_transfer(grid, node, node_, s, f, t)
        + v_transferLeftward(grid, node, node_, s, f, t)
            * p_gnn(grid, node, node_, 'transferLoss')
        ) // END sum(gn2n_directional)

    // Diffusion to node
    + sum(gnn_state(grid, from_node, node),
        + p_gnn(grid, from_node, node, 'diffCoeff')
            * v_state(grid, from_node, s, f+df_central(f,t), t)
        ) // END sum(gnn_state)

    // Diffusion from node
    - sum(gnn_state(grid, node, to_node),
        + p_gnn(grid, node, to_node, 'diffCoeff')
            * v_state(grid, node, s, f+df_central(f,t), t)
        ) // END sum(gnn_state)

    // Conversion unit inputs might require additional capacity
    + sum(gnu_input(grid, node, unit),
        + v_gen(grid, node, unit, s, f, t)
        ) // END sum(gnu_input)

    // Energy influx
    + ts_influx_(grid, node, f, t, s)

    // Capacity margin feasibility dummy variables
    + vq_capacity(grid, node, s, f, t)

    =G=

    // Capacity minus influx must be greated than the desired margin
    + p_gn(grid, node, 'capacityMargin')
;

*--- Constrained Investment Ratios and Sums For Groups of Units -----------

q_constrainedCapMultiUnit(group, t_invest(t))${   p_groupPolicy(group, 'constrainedCapTotalMax')
                                                  or sum(uGroup(unit, group), abs(p_groupPolicy3D(group, 'constrainedCapMultiplier', unit)))
                                                  } ..

    // Sum of multiplied investments
    + sum(uGroup(unit, group),
        + p_groupPolicy3D(group, 'constrainedCapMultiplier', unit)
            * [
                + v_invest_LP(unit, t)${unit_investLP(unit)}
                + v_invest_MIP(unit, t)${unit_investMIP(unit)}
                ] // END * p_groupPolicy3D(group, 'constrainedCapMultiplier', unit)
        ) // END sum(unit)

    =L=

    // Total maximum of multiplied investments
    + p_groupPolicy(group, 'constrainedCapTotalMax')
;

*--- Required Emission Cap ----------------------------------------------------
// !!! NOTE !!!!!!!!!!!!!!!!!!!!!!!!!!!!!!!!!!!!!!!!!!!!!!!!!!!!!!!!!!!!!!!!!!!
// This equation doesn't really make sense for rolling planning simulations.
// Is there any way to make it work?

q_emissioncap(group, emission)${  p_groupPolicy3D(group, 'emissionCap', emission)
                                  } ..

    + sum(msft(m, s, f, t),
        + p_msft_Probability(m,s,f,t)
        * [
            // Time step length dependent emissions
            + p_stepLength(m, f, t)
                * sum((uft(unit_fuel, f, t), fuel)${uFuel(unit_fuel, 'main', fuel)},
                    + v_fuelUse(fuel, unit_fuel, s, f, t)
                        * p_fuelEmission(fuel, emission) / 1e3
                        * sum(gnu_output(grid, node, unit_fuel)${gnGroup(grid, node, group)},
                            + p_gnu(grid, node, unit_fuel, 'unitSizeGen')
                            ) // END sum(gnu_output)
                        / sum(gnu_output(grid_, node_, unit_fuel),
                            + p_gnu(grid_, node_, unit_fuel, 'unitSizeGen')
                            ) // END sum(gnu_output)
                    ) // END sum(uft)

            // Start-up emissions
            + sum(uft_online(unit_fuel, f, t),
                + sum(unitStarttype(unit_fuel, starttype),
                    + v_startup(unit_fuel, starttype, s, f, t)
                        * sum(uFuel(unit_fuel, 'startup', fuel),
                            + p_uStartup(unit_fuel, starttype, 'consumption')
                                * p_uFuel(unit_fuel, 'startup', fuel, 'fixedFuelFraction')
                                * p_fuelEmission(fuel, emission) / 1e3
                                * sum(gnu_output(grid, node, unit_fuel)${gnGroup(grid, node, group)},
                                    + p_gnu(grid, node, unit_fuel, 'unitSizeGen')
                                    ) // END sum(gnu_output)
                                / sum(gnu_output(grid_, node_, unit_fuel),
                                    + p_gnu(grid_, node_, unit_fuel, 'unitSizeGen')
                                    ) // END sum(gnu_output)
                            ) // END sum(uFuel)
                    ) // END sum(starttype)
                ) // sum(uft_online)
            ] // END * p_sft_Probability
        ) // END sum(msft)

    =L=

    // Permitted nodal emission cap
    + p_groupPolicy3D(group, 'emissionCap', emission)
;

*--- Maximum Energy Share -----------------------------------------------------

q_energyShareMax(group)${  p_groupPolicy(group, 'energyShareMax')
                           } ..

    + sum(msft(m, s, f, t),
        + p_msft_Probability(m,s,f,t)
            * p_stepLength(m, f, t)
            * [
                // Generation of units in the group
                + sum(gnu_output(grid, node, unit)${    gnuGroup(grid, node, unit, group)
                                                        and p_gnu(grid, node, unit, 'unitSizeGen')
                                                        and gnGroup(grid, node, group)
                                                        },
                    + v_gen(grid, node, unit, s, f, t)
                    ) // END sum(gnu)

                // External power inflow/outflow and consumption of units times the maximum share
                - p_groupPolicy(group, 'energyShareMax')
                  * [
                    - sum(gnGroup(grid, node, group),
                        + ts_influx_(grid, node, f, t, s)
                        ) // END sum(gnGroup)
                    - sum(gnu_input(grid, node, unit)${ p_gnu(grid, node, unit, 'unitSizeCons')
                                                        and gnGroup(grid, node, group)
                                                        },
                        + v_gen(grid, node, unit, s, f, t)
                        ) // END sum(gnu_input)
                    ] // END * p_groupPolicy
                ] // END * p_stepLength
        ) // END sum(msft)

    =L=

    0
;

*--- Minimum Energy Share -----------------------------------------------------

q_energyShareMin(group)${  p_groupPolicy(group, 'energyShareMin')
                           } ..

    + sum(msft(m, s, f, t),
        + p_msft_Probability(m,s,f,t)
            * p_stepLength(m, f, t)
            * [
                // Generation of units in the group
                + sum(gnu_output(grid, node, unit)${    gnuGroup(grid, node, unit, group)
                                                        and p_gnu(grid, node, unit, 'unitSizeGen')
                                                        and gnGroup(grid, node, group)
                                                        },
                    + v_gen(grid, node, unit, s, f, t)
                    ) // END sum(gnu)

                // External power inflow/outflow and consumption of units times the maximum share
                - p_groupPolicy(group, 'energyShareMin')
                  * [
                    - sum(gnGroup(grid, node, group),
                        + ts_influx_(grid, node, f, t, s)
                        ) // END sum(gnGroup)
                    - sum(gnu_input(grid, node, unit)${ p_gnu(grid, node, unit, 'unitSizeCons')
                                                        and gnGroup(grid, node, group)
                                                        },
                        + v_gen(grid, node, unit, s, f, t)
                        ) // END sum(gnu_input)
                    ] // END * p_groupPolicy
                ] // END * p_stepLength
        ) // END sum(msft)

    =G=

    0
;


$ifthen exist '%input_dir%/additional_constraints.inc'
   $$include '%input_dir%/additional_constraints.inc'
$endif<|MERGE_RESOLUTION|>--- conflicted
+++ resolved
@@ -153,11 +153,7 @@
 // NOTE! Currently, there are multiple identical instances of the reserve balance equation being generated for each forecast branch even when the reserves are committed and identical between the forecasts.
 // NOTE! This could be solved by formulating a new "ft_reserves" set to cover only the relevant forecast-time steps, but it would possibly make the reserves even more confusing.
 
-<<<<<<< HEAD
-q_resDemand_Infeed(grid, restypeDirectionNode(restype, 'up', node), sft(s, f, t), unit_fail(unit_))
-=======
-q_resDemandLargestInfeedUnit(grid, restypeDirectionNode(restype, 'up', node), unit_fail(unit_), ft(f, t))
->>>>>>> 9fc2c568
+q_resDemandLargestInfeedUnit(grid, restypeDirectionNode(restype, 'up', node), unit_fail(unit_), sft(s, f, t))
     ${  ord(t) < tSolveFirst + p_nReserves(node, restype, 'reserve_length')
         and not [ restypeReleasedForRealization(restype)
             and ft_realized(f, t)
@@ -197,11 +193,7 @@
     =G=
 
     // Demand for reserves of the failing one
-<<<<<<< HEAD
-    v_gen(grid,node,unit_,s,f,t)*p_nReserves(node, restype, 'Infeed2Cover')
-=======
-    v_gen(grid,node,unit_,f,t) * p_nuReserves(node, unit_, restype, 'portion_of_infeed_to_reserve')
->>>>>>> 9fc2c568
+    v_gen(grid,node,unit_,s,f,t) * p_nuReserves(node, unit_, restype, 'portion_of_infeed_to_reserve')
 
     // Reserve provisions to another nodes via transfer links
     + sum(gn2n_directional(grid, node, node_)${restypeDirectionNodeNode(restype, 'up', node_, node)},   // If trasferring reserves to another node, increase your own reserves by same amount
