$ontext
This file is part of Backbone.

Backbone is free software: you can redistribute it and/or modify
it under the terms of the GNU Lesser General Public License as published by
the Free Software Foundation, either version 3 of the License, or
(at your option) any later version.

Backbone is distributed in the hope that it will be useful,
but WITHOUT ANY WARRANTY; without even the implied warranty of
MERCHANTABILITY or FITNESS FOR A PARTICULAR PURPOSE.  See the
GNU Lesser General Public License for more details.

You should have received a copy of the GNU Lesser General Public License
along with Backbone.  If not, see <http://www.gnu.org/licenses/>.
$offtext


* =============================================================================
* --- Constraint Equation Definitions -----------------------------------------
* =============================================================================

* --- Energy Balance ----------------------------------------------------------

q_balance(gn(grid, node), msft(m, s, f, t)) // Energy/power balance dynamics solved using implicit Euler discretization
    ${  not p_gn(grid, node, 'boundAll')
        } ..

    // The left side of the equation is the change in the state (will be zero if the node doesn't have a state)
    + p_gn(grid, node, 'energyStoredPerUnitOfState')${gn_state(grid, node)} // Unit conversion between v_state of a particular node and energy variables (defaults to 1, but can have node based values if e.g. v_state is in Kelvins and each node has a different heat storage capacity)
        * [
            + v_state(grid, node, s, f+df_central(f,t), t)                   // The difference between current
            - v_state(grid, node, s+ds_state(grid,node,s,t), f+df(f,t+dt(t)), t+dt(t))       // ... and previous state of the node
            ]

    =E=

    // The right side of the equation contains all the changes converted to energy terms
    + p_stepLength(m, f, t) // Multiply with the length of the timestep to convert power into energy
        * (
            // Self discharge out of the model boundaries
            - p_gn(grid, node, 'selfDischargeLoss')${ gn_state(grid, node) }
                * v_state(grid, node, s, f+df_central(f,t), t) // The current state of the node

            // Energy diffusion from this node to neighbouring nodes
            - sum(gnn_state(grid, node, to_node),
                + p_gnn(grid, node, to_node, 'diffCoeff')
                    * v_state(grid, node, s, f+df_central(f,t), t)
                ) // END sum(to_node)

            // Energy diffusion from neighbouring nodes to this node
            + sum(gnn_state(grid, from_node, node),
                + p_gnn(grid, from_node, node, 'diffCoeff')
                    * v_state(grid, from_node, s, f+df_central(f,t), t) // Incoming diffusion based on the state of the neighbouring node
                ) // END sum(from_node)

            // Controlled energy transfer, applies when the current node is on the left side of the connection
            - sum(gn2n_directional(grid, node, node_),
                + (1 - p_gnn(grid, node, node_, 'transferLoss')) // Reduce transfer losses
                    * v_transfer(grid, node, node_, s, f, t)
                + p_gnn(grid, node, node_, 'transferLoss') // Add transfer losses back if transfer is from this node to another node
                    * v_transferRightward(grid, node, node_, s, f, t)
                ) // END sum(node_)

            // Controlled energy transfer, applies when the current node is on the right side of the connection
            + sum(gn2n_directional(grid, node_, node),
                + v_transfer(grid, node_, node, s, f, t)
                - p_gnn(grid, node_, node, 'transferLoss') // Reduce transfer losses if transfer is from another node to this node
                    * v_transferRightward(grid, node_, node, s, f, t)
                ) // END sum(node_)

            // Interactions between the node and its units
            + sum(gnuft(grid, node, unit, f, t),
                + v_gen(grid, node, unit, s, f, t) // Unit energy generation and consumption
                )

            // Spilling energy out of the endogenous grids in the model
            - v_spill(grid, node, s, f, t)${node_spill(node)}

            // Power inflow and outflow timeseries to/from the node
            + ts_influx_(grid, node, s, f, t)   // Incoming (positive) and outgoing (negative) absolute value time series

            // Dummy generation variables, for feasibility purposes
            + vq_gen('increase', grid, node, s, f, t) // Note! When stateSlack is permitted, have to take caution with the penalties so that it will be used first
            - vq_gen('decrease', grid, node, s, f, t) // Note! When stateSlack is permitted, have to take caution with the penalties so that it will be used first
    ) // END * p_stepLength
;

* --- Reserve Demand ----------------------------------------------------------
// NOTE! Currently, there are multiple identical instances of the reserve balance equation being generated for each forecast branch even when the reserves are committed and identical between the forecasts.
// NOTE! This could be solved by formulating a new "ft_reserves" set to cover only the relevant forecast-time steps, but it would possibly make the reserves even more confusing.

q_resDemand(restypeDirectionGroup(restype, up_down, group), sft(s, f, t))
    ${  ord(t) < tSolveFirst + p_groupReserves(group, restype, 'reserve_length')
        and not [ restypeReleasedForRealization(restype)
                  and sft_realized(s, f, t)]
        } ..

    // Reserve provision by capable units on this group
    + sum(gnuft(grid, node, unit, f, t)${ gnGroup(grid, node, group)
                                          and gnuRescapable(restype, up_down, grid, node, unit)
                                          },
        + v_reserve(restype, up_down, grid, node, unit, s, f+df_reserves(grid, node, restype, f, t), t)
            * [ // Account for reliability of reserves
                + 1${sft_realized(s, f+df_reserves(grid, node, restype, f, t), t)} // reserveReliability limits the reliability of reserves locked ahead of time.
                + p_gnuReserves(grid, node, unit, restype, 'reserveReliability')${not sft_realized(s, f+df_reserves(grid, node, restype, f, t), t)}
                ] // END * v_reserve
        ) // END sum(gnuft)

    // Reserve provision from other reserve categories when they can be shared
    + sum((gnuft(grid, node, unit, f, t), restype_)${ gnGroup(grid, node, group)
                                                      and p_gnuRes2Res(grid, node, unit, restype_, up_down, restype)
                                                      },
        + v_reserve(restype_, up_down, grid, node, unit, s, f+df_reserves(grid, node, restype_, f, t), t)
            * p_gnuRes2Res(grid, node, unit, restype_, up_down, restype)
            * [ // Account for reliability of reserves
                + 1${sft_realized(s, f+df_reserves(grid, node, restype, f, t), t)} // reserveReliability limits the reliability of reserves locked ahead of time.
                + p_gnuReserves(grid, node, unit, restype, 'reserveReliability')${not sft_realized(s, f+df_reserves(grid, node, restype, f, t), t)}
                    * p_gnuReserves(grid, node, unit, restype_, 'reserveReliability')
                ] // END * v_reserve
        ) // END sum(gnuft)

    // Reserve provision to this group via transfer links
    + sum(gn2n_directional(grid, node_, node)${ gnGroup(grid, node, group)
                                                and not gnGroup(grid, node_, group)
                                                and restypeDirectionGridNodeNode(restype, up_down, grid, node_, node)
                                                },
        + (1 - p_gnn(grid, node_, node, 'transferLoss') )
            * v_resTransferRightward(restype, up_down, grid, node_, node, s, f+df_reserves(grid, node_, restype, f, t), t) // Reserves from another node - reduces the need for reserves in the node
        ) // END sum(gn2n_directional)
    + sum(gn2n_directional(grid, node, node_)${ gnGroup(grid, node, group)
                                                and not gnGroup(grid, node_, group)
                                                and restypeDirectionGridNodeNode(restype, up_down, grid, node_, node)
                                                },
        + (1 - p_gnn(grid, node, node_, 'transferLoss') )
            * v_resTransferLeftward(restype, up_down, grid, node, node_, s, f+df_reserves(grid, node_, restype, f, t), t) // Reserves from another node - reduces the need for reserves in the node
        ) // END sum(gn2n_directional)

    =G=

    // Demand for reserves
    + ts_reserveDemand(restype, up_down, group, f, t)${p_groupReserves(group, restype, 'use_time_series')}
    + p_groupReserves(group, restype, up_down)${not p_groupReserves(group, restype, 'use_time_series')}

    // Reserve demand increase because of units
    + sum(gnuft(grid, node, unit, f, t)${ gnGroup(grid, node, group)
                                          and p_gnuReserves(grid, node, unit, restype, 'reserve_increase_ratio') // Could be better to have 'reserve_increase_ratio' separately for up and down directions
                                          },
        + v_gen(grid, node, unit, s, f, t)
            * p_gnuReserves(grid, node, unit, restype, 'reserve_increase_ratio')
        ) // END sum(nuft)

    // Reserve provisions to other groups via transfer links
    + sum(gn2n_directional(grid, node, node_)${ gnGroup(grid, node, group)
                                                and not gnGroup(grid, node_, group)
                                                and restypeDirectionGridNodeNode(restype, up_down, grid, node, node_)
                                                },   // If trasferring reserves to another node, increase your own reserves by same amount
        + v_resTransferRightward(restype, up_down, grid, node, node_, s, f+df_reserves(grid, node, restype, f, t), t)
        ) // END sum(gn2n_directional)
    + sum(gn2n_directional(grid, node_, node)${ gnGroup(grid, node, group)
                                                and not gnGroup(grid, node_, group)
                                                and restypeDirectionGridNodeNode(restype, up_down, grid, node, node_)
                                                },   // If trasferring reserves to another node, increase your own reserves by same amount
        + v_resTransferLeftward(restype, up_down, grid, node_, node, s, f+df_reserves(grid, node, restype, f, t), t)
        ) // END sum(gn2n_directional)

    // Reserve demand feasibility dummy variables
    - vq_resDemand(restype, up_down, group, s, f+df_reservesGroup(group, restype, f, t), t)
    - vq_resMissing(restype, up_down, group, s, f+df_reservesGroup(group, restype, f, t), t)${ft_reservesFixed(group, restype, f+df_reservesGroup(group, restype, f, t), t)}
;

* --- N-1 Reserve Demand ----------------------------------------------------------
// NOTE! Currently, there are multiple identical instances of the reserve balance equation being generated for each forecast branch even when the reserves are committed and identical between the forecasts.
// NOTE! This could be solved by formulating a new "ft_reserves" set to cover only the relevant forecast-time steps, but it would possibly make the reserves even more confusing.

q_resDemandLargestInfeedUnit(restypeDirectionGroup(restype, 'up', group), unit_fail(unit_), sft(s, f, t))
    ${  ord(t) < tSolveFirst + p_groupReserves(group, restype, 'reserve_length')
        and not [ restypeReleasedForRealization(restype)
            and ft_realized(f, t)
            ]
        and sum(gnGroup(grid, node, group), p_gnuReserves(grid, node, unit_, restype, 'portion_of_infeed_to_reserve'))
        and uft(unit_, f, t) // only active units
        and sum(gnGroup(grid, node, group), gnu_output(grid, node, unit_)) // only units with output capacity 'inside the group'
        } ..

    // Reserve provision by capable units on this group excluding the failing one
    + sum(gnuft(grid, node, unit, f, t)${ gnGroup(grid, node, group)
                                          and gnuRescapable(restype, 'up', grid, node, unit)
                                          and (ord(unit_) ne ord(unit))
                                          },
        + v_reserve(restype, 'up', grid, node, unit, s, f+df_reserves(grid, node, restype, f, t), t)
            * [ // Account for reliability of reserves
                + 1${sft_realized(s, f+df_reserves(grid, node, restype, f, t), t)} // reserveReliability limits the reliability of reserves locked ahead of time.
                + p_gnuReserves(grid, node, unit, restype, 'reserveReliability')${not sft_realized(s, f+df_reserves(grid, node, restype, f, t), t)}
                ] // END * v_reserve
        ) // END sum(nuft)

    // Reserve provision from other reserve categories when they can be shared
    + sum((gnuft(grid, node, unit, f, t), restype_)${ gnGroup(grid, node, group)
                                                      and p_gnuRes2Res(grid, node, unit, restype_, 'up', restype)
                                                      and (ord(unit_) ne ord(unit))
                                                      },
        + v_reserve(restype_, 'up', grid, node, unit, s, f+df_reserves(grid, node, restype_, f, t), t)
            * p_gnuRes2Res(grid, node, unit, restype_, 'up', restype)
            * [ // Account for reliability of reserves
                + 1${sft_realized(s, f+df_reserves(grid, node, restype, f, t), t)} // reserveReliability limits the reliability of reserves locked ahead of time.
                + p_gnuReserves(grid, node, unit, restype, 'reserveReliability')${not sft_realized(s, f+df_reserves(grid, node, restype, f, t), t)}
                    * p_gnuReserves(grid, node, unit, restype_, 'reserveReliability')
                ] // END * v_reserve
        ) // END sum(nuft)

    // Reserve provision to this group via transfer links
    + sum(gn2n_directional(grid, node_, node)${ gnGroup(grid, node, group)
                                                and not gnGroup(grid, node_, group)
                                                and restypeDirectionGridNodeNode(restype, 'up', grid, node_, node)
                                                },
        + (1 - p_gnn(grid, node_, node, 'transferLoss') )
            * v_resTransferRightward(restype, 'up', grid, node_, node, s, f+df_reserves(grid, node_, restype, f, t), t) // Reserves from another node - reduces the need for reserves in the node
        ) // END sum(gn2n_directional)
    + sum(gn2n_directional(grid, node, node_)${ gnGroup(grid, node, group)
                                                and not gnGroup(grid, node_, group)
                                                and restypeDirectionGridNodeNode(restype, 'up', grid, node_, node)
                                                },
        + (1 - p_gnn(grid, node, node_, 'transferLoss') )
            * v_resTransferLeftward(restype, 'up', grid, node, node_, s, f+df_reserves(grid, node_, restype, f, t), t) // Reserves from another node - reduces the need for reserves in the node
        ) // END sum(gn2n_directional)

    =G=

    // Demand for reserves due to a large unit that could fail
    + sum(gnGroup(grid, node, group),
        + v_gen(grid, node, unit_, s, f, t)
            * p_gnuReserves(grid, node, unit_, restype, 'portion_of_infeed_to_reserve')
        ) // END sum(gnGroup)

    // Reserve provisions to other groups via transfer links
    + sum(gn2n_directional(grid, node, node_)${ gnGroup(grid, node, group)
                                                and not gnGroup(grid, node_, group)
                                                and restypeDirectionGridNodeNode(restype, 'up', grid, node, node_)
                                                },   // If trasferring reserves to another node, increase your own reserves by same amount
        + v_resTransferRightward(restype, 'up', grid, node, node_, s, f+df_reserves(grid, node, restype, f, t), t)
        ) // END sum(gn2n_directional)
    + sum(gn2n_directional(grid, node_, node)${ gnGroup(grid, node, group)
                                                and not gnGroup(grid, node_, group)
                                                and restypeDirectionGridNodeNode(restype, 'up', grid, node, node_)
                                                },   // If trasferring reserves to another node, increase your own reserves by same amount
        + v_resTransferLeftward(restype, 'up', grid, node_, node, s, f+df_reserves(grid, node, restype, f, t), t)
        ) // END sum(gn2n_directional)

    // Reserve demand feasibility dummy variables
    - vq_resDemand(restype, 'up', group, s, f+df_reservesGroup(group, restype, f, t), t)
    - vq_resMissing(restype, 'up', group, s, f+df_reservesGroup(group, restype, f, t), t)${ft_reservesFixed(group, restype, f+df_reservesGroup(group, restype, f, t), t)}
;

* --- ROCOF Limit -- Units ----------------------------------------------------

q_rateOfChangeOfFrequencyUnit(group, unit_fail(unit_), sft(s, f, t))
    ${  p_groupPolicy(group, 'defaultFrequency')
        and p_groupPolicy(group, 'ROCOF')
        and uft(unit_, f, t) // only active units
        and sum(gnGroup(grid, node, group), gnu_output(grid, node, unit_)) // only units with output capacity 'inside the group'
        } ..

    // Kinetic/rotational energy in the system
    + p_groupPolicy(group, 'ROCOF')*2
        * [
            + sum(gnu_output(grid, node, unit)${   ord(unit) ne ord(unit_)
                                                   and gnGroup(grid, node, group)
                                                   and gnuft(grid, node, unit, f, t)
                                                   },
                + p_gnu(grid, node, unit, 'inertia')
                    * p_gnu(grid ,node, unit, 'unitSizeMVA')
                    * [
                        + v_online_LP(unit, s, f+df_central(f,t), t)
                            ${uft_onlineLP(unit, f, t)}
                        + v_online_MIP(unit, s, f+df_central(f,t), t)
                            ${uft_onlineMIP(unit, f, t)}
                        + v_gen(grid, node, unit, s, f, t)${not uft_online(unit, f, t)}
                            / p_gnu(grid, node, unit, 'unitSizeGen')
                        ] // * p_gnu
                ) // END sum(gnu_output)
            ] // END * p_groupPolicy

    =G=

    // Demand for kinetic/rotational energy due to a large unit that could fail
    + p_groupPolicy(group, 'defaultFrequency')
        * sum(gnu_output(grid, node, unit_)${   gnGroup(grid, node, group)
                                                },
            + v_gen(grid, node, unit_ , s, f, t)
            ) // END sum(gnu_output)
;

* --- ROCOF Limit -- Transfer Links -------------------------------------------

q_rateOfChangeOfFrequencyTransfer(group, gn2n(grid, node_, node_fail), sft(s, f, t))
    ${  p_groupPolicy(group, 'defaultFrequency')
        and p_groupPolicy(group, 'ROCOF')
        and gnGroup(grid, node_, group) // only interconnectors where one end is 'inside the group'
        and not gnGroup(grid, node_fail, group) // and the other end is 'outside the group'
        and [ p_gnn(grid, node_, node_fail, 'portion_of_transfer_to_reserve')
              or p_gnn(grid, node_fail, node_, 'portion_of_transfer_to_reserve')
              ]
        } ..

    // Kinetic/rotational energy in the system
    + p_groupPolicy(group, 'ROCOF')*2
        * [
            + sum(gnu_output(grid, node, unit)${   gnGroup(grid, node, group)
                                                   and gnuft(grid, node, unit, f, t)
                                                   },
                + p_gnu(grid, node, unit, 'inertia')
                    * p_gnu(grid ,node, unit, 'unitSizeMVA')
                    * [
                        + v_online_LP(unit, s, f+df_central(f,t), t)
                            ${uft_onlineLP(unit, f, t)}
                        + v_online_MIP(unit, s, f+df_central(f,t), t)
                            ${uft_onlineMIP(unit, f, t)}
                        + v_gen(grid, node, unit, s, f, t)${not uft_online(unit, f, t)}
                            / p_gnu(grid, node, unit, 'unitSizeGen')
                        ] // * p_gnu
                ) // END sum(gnu_output)
            ] // END * p_groupPolicy

    =G=

    // Demand for kinetic/rotational energy due to a large interconnector that could fail
    + p_groupPolicy(group, 'defaultFrequency')
        * [
            // Loss of import due to potential interconnector failures
            + p_gnn(grid, node_fail, node_, 'portion_of_transfer_to_reserve')
                * v_transferRightward(grid, node_fail, node_, s, f, t)${gn2n_directional(grid, node_fail, node_)}
                * (1 - p_gnn(grid, node_fail, node_, 'transferLoss') )
            + p_gnn(grid, node_, node_fail, 'portion_of_transfer_to_reserve')
                * v_transferLeftward(grid, node_, node_fail, s, f, t)${gn2n_directional(grid, node_, node_fail)}
                * (1 - p_gnn(grid, node_, node_fail, 'transferLoss') )
            // Loss of export due to potential interconnector failures
            + p_gnn(grid, node_fail, node_, 'portion_of_transfer_to_reserve')
                * v_transferLeftward(grid, node_fail, node_, s, f, t)${gn2n_directional(grid, node_fail, node_)}
            + p_gnn(grid, node_, node_fail, 'portion_of_transfer_to_reserve')
                * v_transferRightward(grid, node_, node_fail, s, f, t)${gn2n_directional(grid, node_, node_fail)}
            ] // END * p_groupPolicy
;

* --- N-1 reserve demand due to a possibility that an interconnector that is transferring power to/from the node group fails -------------------------------------------------
// NOTE! Currently, there are multiple identical instances of the reserve balance equation being generated for each forecast branch even when the reserves are committed and identical between the forecasts.
// NOTE! This could be solved by formulating a new "ft_reserves" set to cover only the relevant forecast-time steps, but it would possibly make the reserves even more confusing.

q_resDemandLargestInfeedTransfer(restypeDirectionGroup(restype, up_down, group), gn2n(grid, node_left, node_right), sft(s, f, t))
    ${  ord(t) < tSolveFirst + p_groupReserves(group, restype, 'reserve_length')
        and not [ restypeReleasedForRealization(restype)
                  and sft_realized(s, f, t)]
        and gn2n_directional(grid, node_left, node_right)
        and [ (gnGroup(grid, node_left, group) and not gnGroup(grid, node_right, group)) // only interconnectors where one end is 'inside the group'
              or (gnGroup(grid, node_right, group) and not gnGroup(grid, node_left, group)) // and the other end is 'outside the group'
              ]
        and [ p_gnn(grid, node_left, node_right, 'portion_of_transfer_to_reserve')
              or p_gnn(grid, node_right, node_left, 'portion_of_transfer_to_reserve')
              ]
        and p_groupReserves3D(group, restype, up_down, 'LossOfTrans')
        } ..

    // Reserve provision by capable units on this group
    + sum(gnuft(grid, node, unit, f, t)${ gnGroup(grid, node, group)
                                          and gnuRescapable(restype, up_down, grid, node, unit)
                                          },
        + v_reserve(restype, up_down, grid, node, unit, s, f+df_reserves(grid, node, restype, f, t), t)
            * [ // Account for reliability of reserves
                + 1${sft_realized(s, f+df_reserves(grid, node, restype, f, t), t)} // reserveReliability limits the reliability of reserves locked ahead of time.
                + p_gnuReserves(grid, node, unit, restype, 'reserveReliability')${not sft_realized(s, f+df_reserves(grid, node, restype, f, t), t)}
                ] // END * v_reserve
        ) // END sum(gnuft)

    // Reserve provision from other reserve categories when they can be shared
    + sum((gnuft(grid, node, unit, f, t), restype_)${ gnGroup(grid, node, group)
                                                      and p_gnuRes2Res(grid, node, unit, restype_, up_down, restype)
                                                      },
        + v_reserve(restype_, up_down, grid, node, unit, s, f+df_reserves(grid, node, restype_, f, t), t)
            * p_gnuRes2Res(grid, node, unit, restype_, up_down, restype)
            * [ // Account for reliability of reserves
                + 1${sft_realized(s, f+df_reserves(grid, node, restype, f, t), t)} // reserveReliability limits the reliability of reserves locked ahead of time.
                + p_gnuReserves(grid, node, unit, restype, 'reserveReliability')${not sft_realized(s, f+df_reserves(grid, node, restype, f, t), t)}
                    * p_gnuReserves(grid, node, unit, restype_, 'reserveReliability')
                ] // END * v_reserve
        ) // END sum(gnuft)

    // Reserve provision to this group via transfer links
    + sum(gn2n_directional(grid, node_, node)${ gnGroup(grid, node, group)
                                                and not gnGroup(grid, node_, group)
                                                and not (sameas(node_, node_left) and sameas(node, node_right)) // excluding the failing link
                                                and restypeDirectionGridNodeNode(restype, up_down, grid, node_, node)
                                                },
        + (1 - p_gnn(grid, node_, node, 'transferLoss') )
            * v_resTransferRightward(restype, up_down, grid, node_, node, s, f+df_reserves(grid, node_, restype, f, t), t)
        ) // END sum(gn2n_directional)
    + sum(gn2n_directional(grid, node, node_)${ gnGroup(grid, node, group)
                                                and not gnGroup(grid, node_, group)
                                                and not (sameas(node, node_left) and sameas(node_, node_right)) // excluding the failing link
                                                and restypeDirectionGridNodeNode(restype, up_down, grid, node_, node)
                                                },
        + (1 - p_gnn(grid, node, node_, 'transferLoss') )
            * v_resTransferLeftward(restype, up_down, grid, node, node_, s, f+df_reserves(grid, node_, restype, f, t), t)
        ) // END sum(gn2n_directional)

    =G=

    // Demand for upward reserve due to potential interconnector failures (sudden loss of import)
    + [
        + p_gnn(grid, node_left, node_right, 'portion_of_transfer_to_reserve')${gnGroup(grid, node_right, group)}
            * v_transferRightward(grid, node_left, node_right, s, f, t) // multiply with efficiency?
        + p_gnn(grid, node_right, node_left, 'portion_of_transfer_to_reserve')${gnGroup(grid, node_left, group)}
            * v_transferLeftward(grid, node_left, node_right, s, f, t) // multiply with efficiency?
        ]${sameas(up_down, 'up')}
    // Demand for downward reserve due to potential interconnector failures (sudden loss of export)
    + [
        + p_gnn(grid, node_left, node_right, 'portion_of_transfer_to_reserve')${gnGroup(grid, node_left, group)}
            * v_transferRightward(grid, node_left, node_right, s, f, t)
        + p_gnn(grid, node_right, node_left, 'portion_of_transfer_to_reserve')${gnGroup(grid, node_right, group)}
            * v_transferLeftward(grid, node_left, node_right, s, f, t)
        ]${sameas(up_down, 'down')}

    // Reserve provisions to other groups via transfer links
    + sum(gn2n_directional(grid, node, node_)${ gnGroup(grid, node, group)
                                                and not gnGroup(grid, node_, group)
                                                and not (sameas(node, node_left) and sameas(node_, node_right)) // excluding the failing link
                                                and restypeDirectionGridNodeNode(restype, up_down, grid, node, node_)
                                                },
          // Reserve transfers to other nodes increase the reserve need of the present node
        + v_resTransferRightward(restype, up_down, grid, node, node_, s, f+df_reserves(grid, node, restype, f, t), t)
        ) // END sum(gn2n_directional)
    + sum(gn2n_directional(grid, node_, node)${ gnGroup(grid, node, group)
                                                and not gnGroup(grid, node_, group)
                                                and not (sameas(node_, node_left) and sameas(node, node_right)) // excluding the failing link
                                                and restypeDirectionGridNodeNode(restype, up_down, grid, node, node_)
                                                },
          // Reserve transfers to other nodes increase the reserve need of the present node
        + v_resTransferLeftward(restype, up_down, grid, node_, node, s, f+df_reserves(grid, node, restype, f, t), t)
        ) // END sum(gn2n_directional)

    // Reserve demand feasibility dummy variables
    - vq_resDemand(restype, up_down, group, s, f+df_reservesGroup(group, restype, f, t), t)
    - vq_resMissing(restype, up_down, group, s, f+df_reservesGroup(group, restype, f, t), t)${ft_reservesFixed(group, restype, f+df_reservesGroup(group, restype, f, t), t)}
;

* --- Maximum Downward Capacity -----------------------------------------------

q_maxDownward(gnu(grid, node, unit), msft(m, s, f, t))
    ${  gnuft(grid, node, unit, f, t)
        and {
            [   ord(t) < tSolveFirst + smax(restype, p_gnReserves(grid, node, restype, 'reserve_length')) // Unit is either providing
                and sum(restype, gnuRescapable(restype, 'down', grid, node, unit)) // downward reserves
                ]
            // NOTE!!! Could be better to form a gnuft_reserves subset?
            or [ // the unit has an online variable
                uft_online(unit, f, t)
                and [
                    (unit_minLoad(unit) and p_gnu(grid, node, unit, 'unitSizeGen')) // generators with a min. load
                    or p_gnu(grid, node, unit, 'maxCons') // or consuming units with an online variable
                    ]
                ] // END or
            or [ // consuming units with investment possibility
                gnu_input(grid, node, unit)
                and [unit_investLP(unit) or unit_investMIP(unit)]
                ]
        }} ..

    // Energy generation/consumption
    + v_gen(grid, node, unit, s, f, t)

    // Considering output constraints (e.g. cV line)
    + sum(gngnu_constrainedOutputRatio(grid, node, grid_output, node_, unit),
        + p_gnu(grid_output, node_, unit, 'cV')
            * v_gen(grid_output, node_, unit, s, f, t)
        ) // END sum(gngnu_constrainedOutputRatio)

    // Downward reserve participation
    - sum(gnuRescapable(restype, 'down', grid, node, unit)${ ord(t) < tSolveFirst + p_gnReserves(grid, node, restype, 'reserve_length')
                                                             and not gnuOfflineRescapable(restype, grid, node, unit)
                                                             },
        + v_reserve(restype, 'down', grid, node, unit, s, f+df_reserves(grid, node, restype, f, t), t) // (v_reserve can be used only if the unit is capable of providing a particular reserve)
        ) // END sum(nuRescapable)

    =G= // Must be greater than minimum load or maximum consumption  (units with min-load and both generation and consumption are not allowed)

    // Generation units, greater than minload
    + p_gnu(grid, node, unit, 'unitSizeGen')
        * sum(suft(effGroup, unit, f, t), // Uses the minimum 'lb' for the current efficiency approximation
            + p_effGroupUnit(effGroup, unit, 'lb')${not ts_effGroupUnit(effGroup, unit, 'lb', f, t)}
            + ts_effGroupUnit(effGroup, unit, 'lb', f, t)
            ) // END sum(effGroup)
        * [ // Online variables should only be generated for units with restrictions
            + v_online_LP(unit, s, f+df_central(f,t), t)${uft_onlineLP(unit, f+df_central(f,t), t)} // LP online variant
            + v_online_MIP(unit, s, f+df_central(f,t), t)${uft_onlineMIP(unit, f+df_central(f,t), t)} // MIP online variant
            ] // END v_online

    // Units in run-up phase neet to keep up with the run-up rate
    + p_gnu(grid, node, unit, 'unitSizeGen')
        * sum(unitStarttype(unit, starttype)${uft_startupTrajectory(unit, f, t)},
            sum(runUpCounter(unit, counter)${t_active(t+dt_trajectory(counter))}, // Sum over the run-up intervals
                + [
                    + v_startup_LP(unit, starttype, s, f+df(f, t+dt_trajectory(counter)), t+dt_trajectory(counter))
                        ${ uft_onlineLP_withPrevious(unit, f+df(f, t+dt_trajectory(counter)), t+dt_trajectory(counter)) }
                    + v_startup_MIP(unit, starttype, s, f+df(f, t+dt_trajectory(counter)), t+dt_trajectory(counter))
                        ${ uft_onlineMIP_withPrevious(unit, f+df(f, t+dt_trajectory(counter)), t+dt_trajectory(counter)) }
                    ]
                    * p_uCounter_runUpMin(unit, counter)
                ) // END sum(runUpCounter)
            ) // END sum(unitStarttype)

    // Units in shutdown phase need to keep up with the shutdown rate
    + p_gnu(grid, node, unit, 'unitSizeGen')
        * sum(shutdownCounter(unit, counter)${t_active(t+dt_trajectory(counter)) and uft_shutdownTrajectory(unit, f, t)}, // Sum over the shutdown intervals
            + [
                + v_shutdown_LP(unit, s, f+df(f, t+dt_trajectory(counter)), t+dt_trajectory(counter))
                    ${ uft_onlineLP_withPrevious(unit, f+df(f, t+dt_trajectory(counter)), t+dt_trajectory(counter)) }
                + v_shutdown_MIP(unit, s, f+df(f, t+dt_trajectory(counter)), t+dt_trajectory(counter))
                    ${ uft_onlineMIP_withPrevious(unit, f+df(f, t+dt_trajectory(counter)), t+dt_trajectory(counter)) }
                ]
                * p_uCounter_shutdownMin(unit, counter)
            ) // END sum(shutdownCounter)

    // Consuming units, greater than maxCons
    // Available capacity restrictions
    - p_unit(unit, 'availability')
        * [
            // Capacity factors for flow units
            + sum(flowUnit(flow, unit),
                + ts_cf_(flow, node, s, f, t)
                ) // END sum(flow)
            + 1${not unit_flow(unit)}
            ] // END * p_unit(availability)
        * [
            // Online capacity restriction
            + p_gnu(grid, node, unit, 'maxCons')${not uft_online(unit, f, t)} // Use initial maximum if no online variables
            // !!! TEMPORARY SOLUTION !!!!!!!!!!!!!!!!!!!!!!!!!!!!!!!!!!!!!!!!!
            + [
                + p_gnu(grid, node, unit, 'unitSizeCons')
                + p_gnu(grid, node, unit, 'maxCons')${not p_gnu(grid, node, unit, 'unitSizeCons') > 0}
                    / ( p_unit(unit, 'unitCount') + 1${not p_unit(unit, 'unitCount') > 0} )
                ]
            // !!!!!!!!!!!!!!!!!!!!!!!!!!!!!!!!!!!!!!!!!!!!!!!!!!!!!!!!!!!!!!!!
                * [
                    // Capacity online
                    + v_online_LP(unit, s, f+df_central(f,t), t)${uft_onlineLP(unit, f, t)}
                    + v_online_MIP(unit, s, f+df_central(f,t), t)${uft_onlineMIP(unit, f, t)}

                    // Investments to additional non-online capacity
                    + sum(t_invest(t_)${    ord(t_)<=ord(t)
                                            and not uft_online(unit, f, t)
                                            },
                        + v_invest_LP(unit, t_)${unit_investLP(unit)} // NOTE! v_invest_LP also for consuming units is positive
                        + v_invest_MIP(unit, t_)${unit_investMIP(unit)} // NOTE! v_invest_MIP also for consuming units is positive
                        ) // END sum(t_invest)
                    ] // END * p_gnu(unitSizeCons)
            ] // END * p_unit(availability)
;

* --- Maximum Downward Capacity for Production/Consumption, Online Reserves and Offline Reserves ---

q_maxDownwardOfflineReserve(gnu(grid, node, unit), msft(m, s, f, t))
    ${  gnuft(grid, node, unit, f, t)
        and {
            [   ord(t) < tSolveFirst + smax(restype, p_gnReserves(grid, node, restype, 'reserve_length')) // Unit is providing
                and sum(restype, gnuRescapable(restype, 'down', grid, node, unit)) // downward reserves
                ]
        }

         and {  sum(restype, gnuOfflineRescapable(restype, grid, node, unit))}  // and it can provide some reserve products although being offline

}..

    // Energy generation/consumption
    + v_gen(grid, node, unit, s, f, t)

    // Considering output constraints (e.g. cV line)
    + sum(gngnu_constrainedOutputRatio(grid, node, grid_output, node_, unit),
        + p_gnu(grid_output, node_, unit, 'cV')
            * v_gen(grid_output, node_, unit, s, f, t)
        ) // END sum(gngnu_constrainedOutputRatio)

    // Downward reserve participation
    - sum(gnuRescapable(restype, 'down', grid, node, unit)${ord(t) < tSolveFirst + p_gnReserves(grid, node, restype, 'reserve_length')},
        + v_reserve(restype, 'down', grid, node, unit, s, f+df_reserves(grid, node, restype, f, t), t)
        ) // END sum(nuRescapable)

    =G= // Must be greater than maximum consumption

    // Consuming units
    // Available capacity restrictions
    - p_unit(unit, 'availability') // Consumption units are also restricted by their (available) capacity
        * [
            // Capacity factors for flow units
            + sum(flowUnit(flow, unit),
                + ts_cf_(flow, node, s, f, t)
                ) // END sum(flow)
            + 1${not unit_flow(unit)}
            ] // END * p_unit(availability)
        * [
            // Existing capacity
            + p_gnu(grid, node, unit, 'maxCons')
            // Investments to new capacity
            + [
                + p_gnu(grid, node, unit, 'unitSizeCons')
                ]
                * [
                    + sum(t_invest(t_)${    ord(t_)<=ord(t)
                                            },
                        + v_invest_LP(unit, t_)${unit_investLP(unit)}
                        + v_invest_MIP(unit, t_)${unit_investMIP(unit)}
                        ) // END sum(t_invest)
                    ] // END * p_gnu(unitSizeCons)
            ] // END * p_unit(availability)

;

* --- Maximum Upwards Capacity for Production/Consumption and Online Reserves ---

q_maxUpward(gnu(grid, node, unit), msft(m, s, f, t))
    ${  gnuft(grid, node, unit, f, t)
        and {
            [   ord(t) < tSolveFirst + smax(restype, p_gnReserves(grid, node, restype, 'reserve_length')) // Unit is either providing
                and sum(restype, gnuRescapable(restype, 'up', grid, node, unit)) // upward reserves
                ]
            or [
                uft_online(unit, f, t) // or the unit has an online variable
                and [
                    [unit_minLoad(unit) and p_gnu(grid, node, unit, 'unitSizeCons')] // consuming units with min_load
                    or [p_gnu(grid, node, unit, 'maxGen')]                          // generators with an online variable
                    ]
                ]
            or [
                gnu_output(grid, node, unit) // generators with investment possibility
                and (unit_investLP(unit) or unit_investMIP(unit))
                ]
             }
                 }..


    // Energy generation/consumption
    + v_gen(grid, node, unit, s, f, t)

    // Considering output constraints (e.g. cV line)
    + sum(gngnu_constrainedOutputRatio(grid, node, grid_output, node_, unit),
        + p_gnu(grid_output, node_, unit, 'cV')
            * v_gen(grid_output, node_, unit, s, f, t)
        ) // END sum(gngnu_constrainedOutputRatio)

    // Upwards reserve participation
    + sum(gnuRescapable(restype, 'up', grid, node, unit)${ ord(t) < tSolveFirst + p_gnReserves(grid, node, restype, 'reserve_length')
                                                           and not gnuOfflineRescapable(restype, grid, node, unit)
                                                           },
        + v_reserve(restype, 'up', grid, node, unit, s, f+df_reserves(grid, node, restype, f, t), t)
        ) // END sum(nuRescapable)

    =L= // must be less than available/online capacity

    // Consuming units
    - p_gnu(grid, node, unit, 'unitSizeCons')
        * sum(suft(effGroup, unit, f, t), // Uses the minimum 'lb' for the current efficiency approximation
            + p_effGroupUnit(effGroup, unit, 'lb')${not ts_effGroupUnit(effGroup, unit, 'lb', f, t)}
            + ts_effGroupUnit(effGroup, unit, 'lb', f, t)
            ) // END sum(effGroup)
        * [
            + v_online_LP(unit, s, f+df_central(f,t), t)${uft_onlineLP(unit, f, t)} // Consuming units are restricted by their min. load (consuming is negative)
            + v_online_MIP(unit, s, f+df_central(f,t), t)${uft_onlineMIP(unit, f, t)} // Consuming units are restricted by their min. load (consuming is negative)
            ] // END * p_gnu(unitSizeCons)

    // Generation units
    // Available capacity restrictions
    + p_unit(unit, 'availability') // Generation units are restricted by their (available) capacity
        * [
            // Capacity factor for flow units
            + sum(flowUnit(flow, unit),
                + ts_cf_(flow, node, s, f, t)
                ) // END sum(flow)
            + 1${not unit_flow(unit)}
            ] // END * p_unit(availability)
        * [
            // Online capacity restriction
            + p_gnu(grid, node, unit, 'maxGen')${not uft_online(unit, f, t)} // Use initial maxGen if no online variables
            + p_gnu(grid, node, unit, 'unitSizeGen')
                * [
                    // Capacity online
                    + v_online_LP(unit, s, f+df_central(f,t), t)${uft_onlineLP(unit, f ,t)}
                    + v_online_MIP(unit, s, f+df_central(f,t), t)${uft_onlineMIP(unit, f, t)}

                    // Investments to non-online capacity
                    + sum(t_invest(t_)${    ord(t_)<=ord(t)
                                            and not uft_online(unit, f ,t)
                                            },
                        + v_invest_LP(unit, t_)${unit_investLP(unit)}
                        + v_invest_MIP(unit, t_)${unit_investMIP(unit)}
                        ) // END sum(t_invest)
                    ] // END * p_gnu(unitSizeGen)
            ] // END * p_unit(availability)

    // Units in run-up phase neet to keep up with the run-up rate
    + p_gnu(grid, node, unit, 'unitSizeGen')
        * sum(unitStarttype(unit, starttype)${uft_startupTrajectory(unit, f, t)},
            sum(runUpCounter(unit, counter)${t_active(t+dt_trajectory(counter))}, // Sum over the run-up intervals
                + [
                    + v_startup_LP(unit, starttype, s, f+df(f, t+dt_trajectory(counter)), t+dt_trajectory(counter))
                        ${ uft_onlineLP_withPrevious(unit, f+df(f, t+dt_trajectory(counter)), t+dt_trajectory(counter)) }
                    + v_startup_MIP(unit, starttype, s, f+df(f, t+dt_trajectory(counter)), t+dt_trajectory(counter))
                        ${ uft_onlineMIP_withPrevious(unit, f+df(f, t+dt_trajectory(counter)), t+dt_trajectory(counter)) }
                    ]
                    * p_uCounter_runUpMax(unit, counter)
                ) // END sum(runUpCounter)
            ) // END sum(unitStarttype)

    // Units in shutdown phase need to keep up with the shutdown rate
    + p_gnu(grid, node, unit, 'unitSizeGen')
        * sum(shutdownCounter(unit, counter)${t_active(t+dt_trajectory(counter)) and uft_shutdownTrajectory(unit, f, t)}, // Sum over the shutdown intervals
            + [
                + v_shutdown_LP(unit, s, f+df(f, t+dt_trajectory(counter)), t+dt_trajectory(counter))
                    ${ uft_onlineLP_withPrevious(unit, f+df(f, t+dt_trajectory(counter)), t+dt_trajectory(counter)) }
                + v_shutdown_MIP(unit, s, f+df(f, t+dt_trajectory(counter)), t+dt_trajectory(counter))
                    ${ uft_onlineMIP_withPrevious(unit, f+df(f, t+dt_trajectory(counter)), t+dt_trajectory(counter)) }
                ]
                * p_uCounter_shutdownMax(unit, counter)
            ) // END sum(shutdownCounter)
;

* --- Maximum Upwards Capacity for Production/Consumption, Online Reserves and Offline Reserves ---

q_maxUpwardOfflineReserve(gnu(grid, node, unit), msft(m, s, f, t))
    ${  gnuft(grid, node, unit, f, t)
        and {
            [   ord(t) < tSolveFirst + smax(restype, p_gnReserves(grid, node, restype, 'reserve_length')) // Unit is providing
                and sum(restype, gnuRescapable(restype, 'up', grid, node, unit)) // upward reserves
                ]
        }

         and {  sum(restype, gnuOfflineRescapable(restype, grid, node, unit))}  // and it can provide some reserve products although being offline

}..

    // Energy generation/consumption
    + v_gen(grid, node, unit, s, f, t)

    // Considering output constraints (e.g. cV line)
    + sum(gngnu_constrainedOutputRatio(grid, node, grid_output, node_, unit),
        + p_gnu(grid_output, node_, unit, 'cV')
            * v_gen(grid_output, node_, unit, s, f, t)
        ) // END sum(gngnu_constrainedOutputRatio)

    // Upwards reserve participation
    + sum(gnuRescapable(restype, 'up', grid, node, unit)${ord(t) < tSolveFirst + p_gnReserves(grid, node, restype, 'reserve_length')},
        + v_reserve(restype, 'up', grid, node, unit, s, f+df_reserves(grid, node, restype, f, t), t)
        ) // END sum(nuRescapable)

    =L= // must be less than available capacity

    // Generation units
    // Available capacity restrictions
    + p_unit(unit, 'availability') // Generation units are restricted by their (available) capacity
        * [
            // Capacity factor for flow units
            + sum(flowUnit(flow, unit),
                + ts_cf_(flow, node, s, f, t)
                ) // END sum(flow)
            + 1${not unit_flow(unit)}
            ] // END * p_unit(availability)
        * [
            // Capacity restriction
            + p_gnu(grid, node, unit, 'unitSizeGen')
                * [
                    // Existing capacity
                    + p_unit(unit, 'unitCount')

                    // Investments to new capacity
                    + sum(t_invest(t_)${    ord(t_)<=ord(t)
                                             },
                        + v_invest_LP(unit, t_)${unit_investLP(unit)}
                        + v_invest_MIP(unit, t_)${unit_investMIP(unit)}
                        ) // END sum(t_invest)
                    ] // END * p_gnu(unitSizeGen)
            ] // END * p_unit(availability)
;

* --- Reserve Provision of Units with Investments -----------------------------

q_reserveProvision(gnuRescapable(restypeDirectionGridNode(restype, up_down, grid, node), unit), sft(s, f, t))
    ${  ord(t) <= tSolveFirst + p_gnReserves(grid, node, restype, 'reserve_length')
        and gnuft(grid, node, unit, f, t)
        and (unit_investLP(unit) or unit_investMIP(unit))
        and not sum(restypeDirectionGridNodeGroup(restype, up_down, grid, node, group),
                    ft_reservesFixed(group, restype, f+df_reservesGroup(group, restype, f, t), t))
        } ..

    + v_reserve(restype, up_down, grid, node, unit, s, f+df_reserves(grid, node, restype, f, t), t)

    =L=

    + p_gnuReserves(grid, node, unit, restype, up_down)
        * [
            + [ p_gnu(grid, node, unit, 'maxGen') + p_gnu(grid, node, unit, 'maxCons') ]
            + sum(t_invest(t_)${ ord(t_)<=ord(t) },
                + v_invest_LP(unit, t_)${unit_investLP(unit)}
                    * p_gnu(grid, node, unit, 'unitSizeTot')
                + v_invest_MIP(unit, t_)${unit_investMIP(unit)}
                    * p_gnu(grid, node, unit, 'unitSizeTot')
                ) // END sum(t_)
            ]
        * p_unit(unit, 'availability') // Taking into account availability...
        * [
            // ... and capacity factor for flow units
            + sum(flowUnit(flow, unit),
                + ts_cf_(flow, node, s, f, t)
                ) // END sum(flow)
            + 1${not unit_flow(unit)}
            ] // How to consider reserveReliability in the case of investments when we typically only have "realized" time steps?
;

* --- Online Reserve Provision of Units with Online Variables -----------------

q_reserveProvisionOnline(gnuRescapable(restypeDirectionGridNode(restype, up_down, grid, node), unit), sft(s, f, t))
    ${  ord(t) <= tSolveFirst + p_gnReserves(grid, node, restype, 'reserve_length')
        and gnuft(grid, node, unit, f, t)
        and not sum(restypeDirectionGridNodeGroup(restype, up_down, grid, node, group),
                    ft_reservesFixed(group, restype, f+df_reservesGroup(group, restype, f, t), t))
        and uft_online(unit, f ,t)
        and not gnuOfflineRescapable(restype, grid, node, unit)
        }..

    + v_reserve(restype, up_down, grid, node, unit, s, f+df_reserves(grid, node, restype, f, t), t)

    =L=

    + p_gnuReserves(grid, node, unit, restype, up_down)
        * p_gnu(grid, node, unit, 'unitSizeTot')
        * [
            + v_online_LP(unit, s, f+df_central(f,t), t)${uft_onlineLP(unit, f ,t)}
            + v_online_MIP(unit, s, f+df_central(f,t), t)${uft_onlineMIP(unit, f, t)}
            ]
        * p_unit(unit, 'availability') // Taking into account availability...
        * [
            // ... and capacity factor for flow units
            + sum(flowUnit(flow, unit),
                + ts_cf_(flow, node, s, f, t)
                ) // END sum(flow)
            + 1${not unit_flow(unit)}
            ] // How to consider reserveReliability in the case of investments when we typically only have "realized" time steps?

;


* --- Unit Startup and Shutdown -----------------------------------------------

q_startshut(ms(m, s), uft_online(unit, f, t))
    ${  msft(m, s, f, t)
        }..

    // Units currently online
    + v_online_LP (unit, s, f+df_central(f,t), t)${uft_onlineLP (unit, f, t)}
    + v_online_MIP(unit, s, f+df_central(f,t), t)${uft_onlineMIP(unit, f, t)}

    // Units previously online
    // The same units
    - v_online_LP (unit, s+ds(s,t), f+df(f,t+dt(t)), t+dt(t))${ uft_onlineLP_withPrevious(unit, f+df(f,t+dt(t)), t+dt(t))
                                                             and not uft_aggregator_first(unit, f, t) } // This reaches to tFirstSolve when dt = -1
    - v_online_MIP(unit, s+ds(s,t), f+df(f,t+dt(t)), t+dt(t))${ uft_onlineMIP_withPrevious(unit, f+df(f,t+dt(t)), t+dt(t))
                                                             and not uft_aggregator_first(unit, f, t) }

    // Aggregated units just before they are turned into aggregator units
    - sum(unit_${unitAggregator_unit(unit, unit_)},
        + v_online_LP (unit_, s, f+df(f,t+dt(t)), t+dt(t))${uft_onlineLP_withPrevious(unit_, f+df(f,t+dt(t)), t+dt(t))}
        + v_online_MIP(unit_, s, f+df(f,t+dt(t)), t+dt(t))${uft_onlineMIP_withPrevious(unit_, f+df(f,t+dt(t)), t+dt(t))}
        )${uft_aggregator_first(unit, f, t)} // END sum(unit_)

    =E=

    // Unit startup and shutdown

    // Add startup of units dt_toStartup before the current t (no start-ups for aggregator units before they become active)
    + sum(unitStarttype(unit, starttype),
        + v_startup_LP(unit, starttype, s, f+df(f,t+dt_toStartup(unit, t)), t+dt_toStartup(unit, t))
            ${ uft_onlineLP_withPrevious(unit, f+df(f,t+dt_toStartup(unit, t)), t+dt_toStartup(unit, t)) }
        + v_startup_MIP(unit, starttype, s, f+df(f,t+dt_toStartup(unit, t)), t+dt_toStartup(unit, t))
            ${ uft_onlineMIP_withPrevious(unit, f+df(f,t+dt_toStartup(unit, t)), t+dt_toStartup(unit, t)) }
        )${not [unit_aggregator(unit) and ord(t) + dt_toStartup(unit, t) <= tSolveFirst + p_unit(unit, 'lastStepNotAggregated')]} // END sum(starttype)

    // NOTE! According to 3d_setVariableLimits,
    // cannot start a unit if the time when the unit would become online is outside
    // the horizon when the unit has an online variable
    // --> no need to add start-ups of aggregated units to aggregator units

    // Shutdown of units at time t
    - v_shutdown_LP(unit, s, f, t)
        ${ uft_onlineLP(unit, f, t) }
    - v_shutdown_MIP(unit, s, f, t)
        ${ uft_onlineMIP(unit, f, t) }
;

*--- Startup Type -------------------------------------------------------------
// !!! NOTE !!!!!!!!!!!!!!!!!!!!!!!!!!!!!!!!!!!!!!!!!!!!!!!!!!!!!!!!!!!!!!!!!!!
// This formulation doesn't work as intended when unitCount > 1, as one recent
// shutdown allows for multiple hot/warm startups on subsequent time steps.
// Pending changes.

q_startuptype(ms(m, s), starttypeConstrained(starttype), uft_online(unit, f, t))
    ${  msft(m, s, f, t)
        and unitStarttype(unit, starttype)
        } ..

    // Startup type
    + v_startup_LP(unit, starttype, s, f, t)${ uft_onlineLP(unit, f, t) }
    + v_startup_MIP(unit, starttype, s, f, t)${ uft_onlineMIP(unit, f, t) }

    =L=

    // Subunit shutdowns within special startup timeframe
    + sum(unitCounter(unit, counter)${  dt_starttypeUnitCounter(starttype, unit, counter)
                                        and t_active(t+(dt_starttypeUnitCounter(starttype, unit, counter)+1))
                                        },
        + v_shutdown_LP(unit, s, f+df(f,t+(dt_starttypeUnitCounter(starttype, unit, counter)+1)), t+(dt_starttypeUnitCounter(starttype, unit, counter)+1))
            ${ uft_onlineLP_withPrevious(unit, f+df(f,t+(dt_starttypeUnitCounter(starttype, unit, counter)+1)), t+(dt_starttypeUnitCounter(starttype, unit, counter)+1)) }
        + v_shutdown_MIP(unit, s, f+df(f,t+(dt_starttypeUnitCounter(starttype, unit, counter)+1)), t+(dt_starttypeUnitCounter(starttype, unit, counter)+1))
            ${ uft_onlineMIP_withPrevious(unit, f+df(f,t+(dt_starttypeUnitCounter(starttype, unit, counter)+1)), t+(dt_starttypeUnitCounter(starttype, unit, counter)+1)) }
        ) // END sum(counter)

    // NOTE: for aggregator units, shutdowns for aggregated units are not considered
;


*--- Online Limits with Startup Type Constraints and Investments --------------

q_onlineLimit(ms(m, s), uft_online(unit, f, t))
    ${  msft(m, s, f, t)
        and {
            p_unit(unit, 'minShutdownHours')
            or p_u_runUpTimeIntervals(unit)
            or unit_investLP(unit)
            or unit_investMIP(unit)
        }} ..

    // Online variables
    + v_online_LP(unit, s, f+df_central(f,t), t)${uft_onlineLP(unit, f, t)}
    + v_online_MIP(unit, s, f+df_central(f,t), t)${uft_onlineMIP(unit, f ,t)}

    =L=

    // Number of existing units
    + p_unit(unit, 'unitCount')

    // Number of units unable to become online due to restrictions
    - sum(unitCounter(unit, counter)${  dt_downtimeUnitCounter(unit, counter)
                                        and t_active(t+(dt_downtimeUnitCounter(unit, counter) + 1))
                                        },
        + v_shutdown_LP(unit, s, f+df(f,t+(dt_downtimeUnitCounter(unit, counter) + 1)), t+(dt_downtimeUnitCounter(unit, counter) + 1))
            ${ uft_onlineLP_withPrevious(unit, f+df(f,t+(dt_downtimeUnitCounter(unit, counter) + 1)), t+(dt_downtimeUnitCounter(unit, counter) + 1)) }
        + v_shutdown_MIP(unit, s, f+df(f,t+(dt_downtimeUnitCounter(unit, counter) + 1)), t+(dt_downtimeUnitCounter(unit, counter) + 1))
            ${ uft_onlineMIP_withPrevious(unit, f+df(f,t+(dt_downtimeUnitCounter(unit, counter) + 1)), t+(dt_downtimeUnitCounter(unit, counter) + 1)) }
        ) // END sum(counter)

    // Number of units unable to become online due to restrictions (aggregated units in the past horizon or if they have an online variable)
    - sum(unitAggregator_unit(unit, unit_),
        + sum(unitCounter(unit, counter)${  dt_downtimeUnitCounter(unit, counter)
                                            and t_active(t+(dt_downtimeUnitCounter(unit, counter) + 1))
                                            },
            + v_shutdown_LP(unit_, s, f+df(f,t+(dt_downtimeUnitCounter(unit, counter) + 1)), t+(dt_downtimeUnitCounter(unit, counter) + 1))
                ${ uft_onlineLP_withPrevious(unit_, f+df(f,t+(dt_downtimeUnitCounter(unit, counter) + 1)), t+(dt_downtimeUnitCounter(unit, counter) + 1)) }
            + v_shutdown_MIP(unit_, s, f+df(f,t+(dt_downtimeUnitCounter(unit, counter) + 1)), t+(dt_downtimeUnitCounter(unit, counter) + 1))
                ${ uft_onlineMIP_withPrevious(unit_, f+df(f,t+(dt_downtimeUnitCounter(unit, counter) + 1)), t+(dt_downtimeUnitCounter(unit, counter) + 1)) }
            ) // END sum(counter)
        )${unit_aggregator(unit)} // END sum(unit_)

    // Investments into units
    + sum(t_invest(t_)${ord(t_)<=ord(t)},
        + v_invest_LP(unit, t_)${unit_investLP(unit)}
        + v_invest_MIP(unit, t_)${unit_investMIP(unit)}
        ) // END sum(t_invest)
;

*--- Both q_offlineAfterShutdown and q_onlineOnStartup work when there is only one unit.
*    These equations prohibit single units turning on and off at the same time step.
*    Unfortunately there seems to be no way to prohibit this when unit count is > 1.
*    (it shouldn't be worthwhile anyway if there is a startup cost, but it can fall within the solution gap).
q_onlineOnStartUp(s_active(s), uft_online(unit, f, t))
    ${  sft(s, f, t)
        and sum(starttype, unitStarttype(unit, starttype))
        }..

    // Units currently online
    + v_online_LP(unit, s, f+df_central(f,t), t)${uft_onlineLP(unit, f, t)}
    + v_online_MIP(unit, s, f+df_central(f,t), t)${uft_onlineMIP(unit, f, t)}

    =G=

    + sum(unitStarttype(unit, starttype),
        + v_startup_LP(unit, starttype, s, f+df(f,t+dt_toStartup(unit, t)), t+dt_toStartup(unit, t)) //dt_toStartup displaces the time step to the one where the unit would be started up in order to reach online at t
            ${ uft_onlineLP_withPrevious(unit, f+df(f,t+dt_toStartup(unit, t)), t+dt_toStartup(unit, t)) }
        + v_startup_MIP(unit, starttype, s, f+df(f,t+dt_toStartup(unit, t)), t+dt_toStartup(unit, t)) //dt_toStartup displaces the time step to the one where the unit would be started up in order to reach online at t
            ${ uft_onlineMIP_withPrevious(unit, f+df(f,t+dt_toStartup(unit, t)), t+dt_toStartup(unit, t)) }
      ) // END sum(starttype)
;

q_offlineAfterShutdown(s_active(s), uft_online(unit, f, t))
    ${  sft(s, f, t)
        and sum(starttype, unitStarttype(unit, starttype))
        }..

    // Number of existing units
    + p_unit(unit, 'unitCount')

    // Investments into units
    + sum(t_invest(t_)${ord(t_)<=ord(t)},
        + v_invest_LP(unit, t_)${unit_investLP(unit)}
        + v_invest_MIP(unit, t_)${unit_investMIP(unit)}
        ) // END sum(t_invest)

    // Units currently online
    - v_online_LP(unit, s, f+df_central(f,t), t)${uft_onlineLP(unit, f, t)}
    - v_online_MIP(unit, s, f+df_central(f,t), t)${uft_onlineMIP(unit, f, t)}

    =G=

    + v_shutdown_LP(unit, s, f, t)
        ${ uft_onlineLP(unit, f, t) }
    + v_shutdown_MIP(unit, s, f, t)
        ${ uft_onlineMIP(unit, f, t) }
;

*--- Minimum Unit Uptime ------------------------------------------------------

q_onlineMinUptime(ms(m, s), uft_online(unit, f, t))
    ${  msft(m, s, f, t)
        and  p_unit(unit, 'minOperationHours')
        } ..

    // Units currently online
    + v_online_LP(unit, s, f+df_central(f,t), t)${uft_onlineLP(unit, f, t)}
    + v_online_MIP(unit, s, f+df_central(f,t), t)${uft_onlineMIP(unit, f, t)}

    =G=

    // Units that have minimum operation time requirements active
    + sum(unitCounter(unit, counter)${  dt_uptimeUnitCounter(unit, counter)
                                        and t_active(t+(dt_uptimeUnitCounter(unit, counter)+dt_toStartup(unit, t) + 1)) // Don't sum over counters that don't point to an active time step
                                        },
        + sum(unitStarttype(unit, starttype),
            + v_startup_LP(unit, starttype, s, f+df(f,t+(dt_uptimeUnitCounter(unit, counter)+dt_toStartup(unit, t) + 1)), t+(dt_uptimeUnitCounter(unit, counter)+dt_toStartup(unit, t) + 1))
                ${ uft_onlineLP_withPrevious(unit, f+df(f,t+(dt_uptimeUnitCounter(unit, counter)+dt_toStartup(unit, t) + 1)), t+(dt_uptimeUnitCounter(unit, counter)+dt_toStartup(unit, t) + 1)) }
            + v_startup_MIP(unit, starttype, s, f+df(f,t+(dt_uptimeUnitCounter(unit, counter)+dt_toStartup(unit, t) + 1)), t+(dt_uptimeUnitCounter(unit, counter)+dt_toStartup(unit, t) + 1))
                ${ uft_onlineMIP_withPrevious(unit, f+df(f,t+(dt_uptimeUnitCounter(unit, counter)+dt_toStartup(unit, t) + 1)), t+(dt_uptimeUnitCounter(unit, counter)+dt_toStartup(unit, t) + 1)) }
            ) // END sum(starttype)
        ) // END sum(counter)

    // Units that have minimum operation time requirements active (aggregated units in the past horizon or if they have an online variable)
    + sum(unitAggregator_unit(unit, unit_),
        + sum(unitCounter(unit, counter)${  dt_uptimeUnitCounter(unit, counter)
                                            and t_active(t+(dt_uptimeUnitCounter(unit, counter)+dt_toStartup(unit, t) + 1)) // Don't sum over counters that don't point to an active time step
                                            },
            + sum(unitStarttype(unit, starttype),
                + v_startup_LP(unit, starttype, s, f+df(f,t+(dt_uptimeUnitCounter(unit, counter)+dt_toStartup(unit, t) + 1)), t+(dt_uptimeUnitCounter(unit, counter)+dt_toStartup(unit, t) + 1))
                    ${ uft_onlineLP_withPrevious(unit, f+df(f,t+(dt_uptimeUnitCounter(unit, counter)+dt_toStartup(unit, t) + 1)), t+(dt_uptimeUnitCounter(unit, counter)+dt_toStartup(unit, t) + 1)) }
                + v_startup_MIP(unit, starttype, s, f+df(f,t+(dt_uptimeUnitCounter(unit, counter)+dt_toStartup(unit, t) + 1)), t+(dt_uptimeUnitCounter(unit, counter)+dt_toStartup(unit, t) + 1))
                    ${ uft_onlineMIP_withPrevious(unit, f+df(f,t+(dt_uptimeUnitCounter(unit, counter)+dt_toStartup(unit, t) + 1)), t+(dt_uptimeUnitCounter(unit, counter)+dt_toStartup(unit, t) + 1)) }
                ) // END sum(starttype)
            ) // END sum(counter)
        )${unit_aggregator(unit)} // END sum(unit_)
;

* --- Cyclic Boundary Conditions for Online State -----------------------------

q_onlineCyclic(uss_bound(unit, s_, s), m)
    ${  ms(m, s_)
        and ms(m, s)
        and tSolveFirst = mSettings(m, 't_start')
        }..

    // Initial value of the state of the unit at the start of the sample
    + sum(mst_start(m, s, t),
        + sum(sft(s, f, t),
            + v_online_LP(unit, s, f+df(f,t+dt(t)), t+dt(t))
                ${uft_onlineLP_withPrevious(unit, f+df(f,t+dt(t)), t+dt(t))}
            + v_online_MIP(unit, s, f+df(f,t+dt(t)), t+dt(t))
                ${uft_onlineMIP_withPrevious(unit, f+df(f,t+dt(t)), t+dt(t))}
            ) // END sum(ft)
        ) // END sum(mst_start)

    =E=

    // State of the unit at the end of the sample
    + sum(mst_end(m, s_, t_),
        + sum(sft(s_, f_, t_),
            + v_online_LP(unit, s_, f_, t_)${uft_onlineLP(unit, f_, t_)}
            + v_online_MIP(unit, s_, f_, t_)${uft_onlineMIP(unit, f_, t_)}
            ) // END sum(ft)
        ) // END sum(mst_end)
;

* --- Ramp Constraints --------------------------------------------------------

q_genRamp(ms(m, s), gnuft_ramp(grid, node, unit, f, t))
    ${  ord(t) > msStart(m, s) + 1
        and msft(m, s, f, t)
        } ..

    + v_genRamp(grid, node, unit, s, f, t)
        * p_stepLength(m, f, t)

    =E=

    // Change in generation over the interval: v_gen(t) - v_gen(t-1)
    + v_gen(grid, node, unit, s, f, t)

    // Unit generation at t-1 (except aggregator units right before the aggregation threshold, see next term)
    - v_gen(grid, node, unit, s+ds(s,t), f+df(f,t+dt(t)), t+dt(t))${not uft_aggregator_first(unit, f, t)}
    // Unit generation at t-1, aggregator units right before the aggregation threshold
    + sum(unit_${unitAggregator_unit(unit, unit_)},
        - v_gen(grid, node, unit_, s+ds(s,t), f+df(f,t+dt(t)), t+dt(t))
      )${uft_aggregator_first(unit, f, t)}
;

* --- Ramp Up Limits ----------------------------------------------------------

q_rampUpLimit(ms(m, s), gnuft_ramp(grid, node, unit, f, t))
    ${  ord(t) > msStart(m, s) + 1
        and msft(m, s, f, t)
        and p_gnu(grid, node, unit, 'maxRampUp')
        and [ sum(restype, gnuRescapable(restype, 'up', grid, node, unit))
              or uft_online(unit, f, t)
              or unit_investLP(unit)
              or unit_investMIP(unit)
              ]
        } ..

    // Ramp speed of the unit?
    + v_genRamp(grid, node, unit, s, f, t)
    + sum(gnuRescapable(restype, 'up', grid, node, unit)${ ord(t) < tSolveFirst + p_gnReserves(grid, node, restype, 'reserve_length')
                                                           and not gnuOfflineRescapable(restype, grid, node, unit)
                                                           },
        + v_reserve(restype, 'up', grid, node, unit, s, f+df_reserves(grid, node, restype, f, t), t) // (v_reserve can be used only if the unit is capable of providing a particular reserve)
        ) // END sum(nuRescapable)
        / p_stepLength(m, f, t)

    =L=

    // Ramping capability of units without an online variable
    + (
        + ( p_gnu(grid, node, unit, 'maxGen') + p_gnu(grid, node, unit, 'maxCons') )${not uft_online(unit, f, t)}
        + sum(t_invest(t_)${ ord(t_)<=ord(t) },
            + v_invest_LP(unit, t_)${not uft_online(unit, f, t) and unit_investLP(unit)}
                * p_gnu(grid, node, unit, 'unitSizeTot')
            + v_invest_MIP(unit, t_)${not uft_online(unit, f, t) and unit_investMIP(unit)}
                * p_gnu(grid, node, unit, 'unitSizeTot')
          )
      )
        * p_gnu(grid, node, unit, 'maxRampUp')
        * 60   // Unit conversion from [p.u./min] to [p.u./h]

    // Ramping capability of units with an online variable
    + (
        + v_online_LP(unit, s, f+df_central(f,t), t)
            ${uft_onlineLP(unit, f, t)}
        + v_online_MIP(unit, s, f+df_central(f,t), t)
            ${uft_onlineMIP(unit, f, t)}
      )
        * p_gnu(grid, node, unit, 'unitSizeTot')
        * p_gnu(grid, node, unit, 'maxRampUp')
        * 60   // Unit conversion from [p.u./min] to [p.u./h]

    // Generation units not be able to ramp from zero to min. load within one time interval according to their maxRampUp
    + sum(unitStarttype(unit, starttype)${   uft_online(unit, f, t)
                                             and gnu_output(grid, node, unit)
                                             and not uft_startupTrajectory(unit, f, t)
                                             and ( + sum(suft(effGroup, unit, f, t), // Uses the minimum 'lb' for the current efficiency approximation
                                                       + p_effGroupUnit(effGroup, unit, 'lb')${not ts_effGroupUnit(effGroup, unit, 'lb', f, t)}
                                                       + ts_effGroupUnit(effGroup, unit, 'lb', f, t)
                                                     ) // END sum(effGroup)
                                                       / p_stepLength(m, f, t)
                                                   - p_gnu(grid, node, unit, 'maxRampUp')
                                                       * 60 > 0
                                                   )
                                             },
        + v_startup_LP(unit, starttype, s, f, t)
            ${ uft_onlineLP(unit, f, t) }
        + v_startup_MIP(unit, starttype, s, f, t)
            ${ uft_onlineMIP(unit, f, t) }
      ) // END sum(starttype)
        * p_gnu(grid, node, unit, 'unitSizeTot')
        * (
            + sum(suft(effGroup, unit, f, t), // Uses the minimum 'lb' for the current efficiency approximation
                + p_effGroupUnit(effGroup, unit, 'lb')${not ts_effGroupUnit(effGroup, unit, 'lb', f, t)}
                + ts_effGroupUnit(effGroup, unit, 'lb', f, t)
              ) // END sum(effGroup)
                / p_stepLength(m, f, t)
            - p_gnu(grid, node, unit, 'maxRampUp')
                * 60   // Unit conversion from [p.u./min] to [p.u./h]
          ) // END * v_startup

    // Units in the run-up phase need to keep up with the run-up rate
    + p_gnu(grid, node, unit, 'unitSizeTot')
        * sum(unitStarttype(unit, starttype)${uft_startupTrajectory(unit, f, t)},
            sum(runUpCounter(unit, counter)${t_active(t+dt_trajectory(counter))}, // Sum over the run-up intervals
                + [
                    + v_startup_LP(unit, starttype, s, f+df(f, t+dt_trajectory(counter)), t+dt_trajectory(counter))
                        ${ uft_onlineLP_withPrevious(unit, f+df(f, t+dt_trajectory(counter)), t+dt_trajectory(counter)) }
                    + v_startup_MIP(unit, starttype, s, f+df(f, t+dt_trajectory(counter)), t+dt_trajectory(counter))
                        ${ uft_onlineMIP_withPrevious(unit, f+df(f, t+dt_trajectory(counter)), t+dt_trajectory(counter)) }
                    ]
                    * [
                        + p_unit(unit, 'rampSpeedToMinLoad')
                        + ( p_gnu(grid, node, unit, 'maxRampUp') - p_unit(unit, 'rampSpeedToMinLoad') )${ not runUpCounter(unit, counter+1) } // Ramp speed adjusted for the last run-up interval
                            * ( p_u_runUpTimeIntervalsCeil(unit) - p_u_runUpTimeIntervals(unit) )
                        ]
                    * 60 // Unit conversion from [p.u./min] into [p.u./h]
                ) // END sum(runUpCounter)
            ) // END sum(unitStarttype)

    // Shutdown of consumption units according to maxRampUp
    + [
        + v_shutdown_LP(unit, s, f, t)
            ${uft_onlineLP(unit, f, t) and gnu_input(grid, node, unit)}
        + v_shutdown_MIP(unit, s, f, t)
            ${uft_onlineMIP(unit, f, t) and gnu_input(grid, node, unit)}
        ]
        * p_gnu(grid, node, unit, 'unitSizeTot')
        * p_gnu(grid, node, unit, 'maxRampUp')
        * 60   // Unit conversion from [p.u./min] to [p.u./h]
    // Consumption units not be able to ramp from min. load to zero within one time interval according to their maxRampUp
    + [
        + v_shutdown_LP(unit, s, f, t)
            ${ uft_onlineLP(unit, f, t) }
        + v_shutdown_MIP(unit, s, f, t)
            ${ uft_onlineMIP(unit, f, t) }
        ]
        ${  gnu_input(grid, node, unit)
            and ( + sum(suft(effGroup, unit, f, t), // Uses the minimum 'lb' for the current efficiency approximation
                      + p_effGroupUnit(effGroup, unit, 'lb')${not ts_effGroupUnit(effGroup, unit, 'lb', f, t)}
                      + ts_effGroupUnit(effGroup, unit, 'lb', f, t)
                      ) // END sum(effGroup)
                      / p_stepLength(m, f, t)
                  - p_gnu(grid, node, unit, 'maxRampUp')
                      * 60 > 0
                  )
            }
        * p_gnu(grid, node, unit, 'unitSizeTot')
        * (
            + sum(suft(effGroup, unit, f, t), // Uses the minimum 'lb' for the current efficiency approximation
                + p_effGroupUnit(effGroup, unit, 'lb')${not ts_effGroupUnit(effGroup, unit, 'lb', f, t)}
                + ts_effGroupUnit(effGroup, unit, 'lb', f, t)
                ) // END sum(effGroup)
                / p_stepLength(m, f, t)
            - p_gnu(grid, node, unit, 'maxRampUp')
                * 60   // Unit conversion from [p.u./min] to [p.u./h]
          ) // END * v_shutdown
;


* --- Ramp Down Limits --------------------------------------------------------

q_rampDownLimit(ms(m, s), gnuft_ramp(grid, node, unit, f, t))
    ${  ord(t) > msStart(m, s) + 1
        and msft(m, s, f, t)
        and p_gnu(grid, node, unit, 'maxRampDown')
        and [ sum(restype, gnuRescapable(restype, 'down', grid, node, unit))
              or uft_online(unit, f, t)
              or unit_investLP(unit)
              or unit_investMIP(unit)
              ]
        } ..

    // Ramp speed of the unit?
    + v_genRamp(grid, node, unit, s, f, t)
    - sum(gnuRescapable(restype, 'down', grid, node, unit)${ ord(t) < tSolveFirst + p_gnReserves(grid, node, restype, 'reserve_length')
                                                             and not gnuOfflineRescapable(restype, grid, node, unit)
                                                             },
        + v_reserve(restype, 'down', grid, node, unit, s, f+df_reserves(grid, node, restype, f, t), t) // (v_reserve can be used only if the unit is capable of providing a particular reserve)
        ) // END sum(nuRescapable)
        / p_stepLength(m, f, t)

    =G=

    // Ramping capability of units without online variable
    - (
        + ( p_gnu(grid, node, unit, 'maxGen') + p_gnu(grid, node, unit, 'maxCons') )
            ${not uft_online(unit, f, t)}
        + sum(t_invest(t_)${ ord(t_)<=ord(t) },
            + v_invest_LP(unit, t_)
                ${not uft_online(unit, f, t) and unit_investLP(unit)}
                * p_gnu(grid, node, unit, 'unitSizeTot')
            + v_invest_MIP(unit, t_)
                ${not uft_online(unit, f, t) and unit_investMIP(unit)}
                * p_gnu(grid, node, unit, 'unitSizeTot')
          )
      )
        * p_gnu(grid, node, unit, 'maxRampDown')
        * 60   // Unit conversion from [p.u./min] to [p.u./h]

    // Ramping capability of units that are online
    - (
        + v_online_LP(unit, s, f+df_central(f,t), t)
            ${uft_onlineLP(unit, f, t)}
        + v_online_MIP(unit, s, f+df_central(f,t), t)
            ${uft_onlineMIP(unit, f, t)}
      )
        * p_gnu(grid, node, unit, 'unitSizeTot')
        * p_gnu(grid, node, unit, 'maxRampDown')
        * 60   // Unit conversion from [p.u./min] to [p.u./h]

    // Shutdown of generation units according to maxRampDown
    - [
        + v_shutdown_LP(unit, s, f, t)
            ${  uft_onlineLP(unit, f, t) }
        + v_shutdown_MIP(unit, s, f, t)
            ${  uft_onlineMIP(unit, f, t) }
        ]
        ${  gnu_output(grid, node, unit)
            and not uft_shutdownTrajectory(unit, f, t)
            }
        * p_gnu(grid, node, unit, 'unitSizeTot')
        * p_gnu(grid, node, unit, 'maxRampDown')
        * 60   // Unit conversion from [p.u./min] to [p.u./h]
    // Generation units not be able to ramp from min. load to zero within one time interval according to their maxRampDown
    - [
        + v_shutdown_LP(unit, s, f, t)
            ${  uft_onlineLP(unit, f, t) }
        + v_shutdown_MIP(unit, s, f, t)
            ${  uft_onlineMIP(unit, f, t) }
        ]
        ${  gnu_output(grid, node, unit)
            and not uft_shutdownTrajectory(unit, f, t)
            and ( + sum(suft(effGroup, unit, f, t), // Uses the minimum 'lb' for the current efficiency approximation
                      + p_effGroupUnit(effGroup, unit, 'lb')${not ts_effGroupUnit(effGroup, unit, 'lb', f, t)}
                      + ts_effGroupUnit(effGroup, unit, 'lb', f, t)
                    ) // END sum(effGroup)
                    / p_stepLength(m, f, t)
                  - p_gnu(grid, node, unit, 'maxRampDown')
                      * 60 > 0
                )
        }
        * p_gnu(grid, node, unit, 'unitSizeTot')
        * (
            + sum(suft(effGroup, unit, f, t), // Uses the minimum 'lb' for the current efficiency approximation
                + p_effGroupUnit(effGroup, unit, 'lb')${not ts_effGroupUnit(effGroup, unit, 'lb', f, t)}
                + ts_effGroupUnit(effGroup, unit, 'lb', f, t)
                ) // END sum(effGroup)
                / p_stepLength(m, f, t)
            - p_gnu(grid, node, unit, 'maxRampDown')
                * 60   // Unit conversion from [p.u./min] to [p.u./h]
          ) // END * v_shutdown

    // Units in shutdown phase need to keep up with the shutdown ramp rate
    - p_gnu(grid, node, unit, 'unitSizeGen')
        * [
            + sum(shutdownCounter(unit, counter)${t_active(t+dt_trajectory(counter)) and uft_shutdownTrajectory(unit, f, t)}, // Sum over the shutdown intervals
                + [
                    + v_shutdown_LP(unit, s, f+df(f, t+dt_trajectory(counter)), t+dt_trajectory(counter))
                        ${ uft_onlineLP_withPrevious(unit, f+df(f, t+dt_trajectory(counter)), t+dt_trajectory(counter)) }
                    + v_shutdown_MIP(unit, s, f+df(f, t+dt_trajectory(counter)), t+dt_trajectory(counter))
                        ${ uft_onlineMIP_withPrevious(unit, f+df(f, t+dt_trajectory(counter)), t+dt_trajectory(counter)) }
                    ]
                    * [
                        + p_gnu(grid, node, unit, 'maxRampDown')${ not shutdownCounter(unit, counter-1) } // Normal maxRampDown limit applies to the time interval when v_shutdown happens, i.e. over the change from online to offline (symmetrical to v_startup)
                        + p_unit(unit, 'rampSpeedFromMinLoad')${ shutdownCounter(unit, counter-1) } // Normal trajectory ramping
                        + ( p_gnu(grid, node, unit, 'maxRampDown') - p_unit(unit, 'rampSpeedFromMinLoad') )${ shutdownCounter(unit, counter-1) and not shutdownCounter(unit, counter-2) } // Ramp speed adjusted for the first shutdown interval
                            * ( p_u_shutdownTimeIntervalsCeil(unit) - p_u_shutdownTimeIntervals(unit) )
                        ]
                ) // END sum(shutdownCounter)
            // Units need to be able to shut down after shut down trajectory
            + [
                + v_shutdown_LP(unit, s, f+df(f, t+dt_toShutdown(unit, t)), t+dt_toShutdown(unit, t))
                    ${ uft_onlineLP_withPrevious(unit, f+df(f, t+dt_toShutdown(unit, t)), t+dt_toShutdown(unit, t)) }
                + v_shutdown_MIP(unit, s, f+df(f, t+dt_toShutdown(unit, t)), t+dt_toShutdown(unit, t))
                    ${ uft_onlineMIP_withPrevious(unit, f+df(f, t+dt_toShutdown(unit, t)), t+dt_toShutdown(unit, t)) }
                ]
                ${uft_shutdownTrajectory(unit, f, t)}
                * [
                    + p_unit(unit, 'rampSpeedFromMinload')
                    + ( p_gnu(grid, node, unit, 'maxRampDown') - p_unit(unit, 'rampSpeedFromMinLoad') )${ sum(shutdownCounter(unit, counter), 1) = 1 } // Ramp speed adjusted if the unit has only one shutdown interval
                        * ( p_u_shutdownTimeIntervalsCeil(unit) - p_u_shutdownTimeIntervals(unit) )
                    ]
            ]
        * 60 // Unit conversion from [p.u./min] to [p.u./h]

    // Consumption units not be able to ramp from zero to min. load within one time interval according to their maxRampDown
    - sum(unitStarttype(unit, starttype)${   uft_online(unit, f, t)
                                             and gnu_input(grid, node, unit)
                                             and ( + sum(suft(effGroup, unit, f, t), // Uses the minimum 'lb' for the current efficiency approximation
                                                       + p_effGroupUnit(effGroup, unit, 'lb')${not ts_effGroupUnit(effGroup, unit, 'lb', f, t)}
                                                       + ts_effGroupUnit(effGroup, unit, 'lb', f, t)
                                                     ) // END sum(effGroup)
                                                       / p_stepLength(m, f, t)
                                                   - p_gnu(grid, node, unit, 'maxRampDown')
                                                       * 60 > 0
                                                   )
                                             },
        + v_startup_LP(unit, starttype, s, f, t)
            ${ uft_onlineLP(unit, f, t) }
        + v_startup_MIP(unit, starttype, s, f, t)
            ${ uft_onlineMIP(unit, f, t) }
      ) // END sum(starttype)
        * p_gnu(grid, node, unit, 'unitSizeTot')
        * (
            + sum(suft(effGroup, unit, f, t), // Uses the minimum 'lb' for the current efficiency approximation
                + p_effGroupUnit(effGroup, unit, 'lb')${not ts_effGroupUnit(effGroup, unit, 'lb', f, t)}
                + ts_effGroupUnit(effGroup, unit, 'lb', f, t)
              ) // END sum(effGroup)
                / p_stepLength(m, f, t)
            - p_gnu(grid, node, unit, 'maxRampDown')
                * 60   // Unit conversion from [p.u./min] to [p.u./h]
          ) // END * v_startup
;

* --- Ramps separated into upward and downward ramps --------------------------

q_rampUpDown(ms(m, s), gnuft_ramp(grid, node, unit, f, t))
    ${  ord(t) > msStart(m, s) + 1
        and msft(m, s, f, t)
        and sum(slack, gnuft_rampCost(grid, node, unit, slack, f, t))
        } ..

    // Ramp speed of the unit?
    + v_genRamp(grid, node, unit, s, f, t)

    =E=

    // Upward and downward ramp categories
    + sum(slack${ gnuft_rampCost(grid, node, unit, slack, f, t) },
        + v_genRampUpDown(grid, node, unit, slack, s, f, t)$upwardSlack(slack)
        - v_genRampUpDown(grid, node, unit, slack, s, f, t)$downwardSlack(slack)
      ) // END sum(slack)

    // Start-up of generation units to min. load (not counted in the ramping costs)
    + sum(unitStarttype(unit, starttype)${   uft_online(unit, f, t)
                                             and gnu_output(grid, node, unit)
                                             and not uft_startupTrajectory(unit, f, t)
                                             },
        + v_startup_LP(unit, starttype, s, f, t)
            ${ uft_onlineLP(unit, f, t) }
        + v_startup_MIP(unit, starttype, s, f, t)
            ${ uft_onlineMIP(unit, f, t) }
      ) // END sum(starttype)
        * p_gnu(grid, node, unit, 'unitSizeTot')
        * (
            + sum(suft(effGroup, unit, f, t), // Uses the minimum 'lb' for the current efficiency approximation
                + p_effGroupUnit(effGroup, unit, 'lb')${not ts_effGroupUnit(effGroup, unit, 'lb', f, t)}
                + ts_effGroupUnit(effGroup, unit, 'lb', f, t)
              ) // END sum(effGroup)
                / p_stepLength(m, f, t)
          ) // END * v_startup

    // Generation units in the run-up phase need to keep up with the run-up rate (not counted in the ramping costs)
    + p_gnu(grid, node, unit, 'unitSizeGen')
        * sum(unitStarttype(unit, starttype)${uft_startupTrajectory(unit, f, t)},
            sum(runUpCounter(unit, counter)${t_active(t+dt_trajectory(counter))}, // Sum over the run-up intervals
                + [
                    + v_startup_LP(unit, starttype, s, f+df(f, t+dt_trajectory(counter)), t+dt_trajectory(counter))
                        ${ uft_onlineLP_withPrevious(unit, f+df(f, t+dt_trajectory(counter)), t+dt_trajectory(counter))}
                    + v_startup_MIP(unit, starttype, s, f+df(f, t+dt_trajectory(counter)), t+dt_trajectory(counter))
                        ${ uft_onlineMIP_withPrevious(unit, f+df(f, t+dt_trajectory(counter)), t+dt_trajectory(counter))}
                    ]
                    * [
                        + p_uCounter_runUpMin(unit, counter)${ not runUpCounter(unit, counter-1) } // Ramp speed adjusted for the first run-up interval
                            / p_stepLength(m, f, t) // Ramp is the change of v_gen divided by interval length
                        + p_unit(unit, 'rampSpeedToMinLoad')${ runUpCounter(unit, counter-1) and runUpCounter(unit, counter+1) } // Normal trajectory ramping in the middle of the trajectory
                            * 60 // Unit conversion from [p.u./min] into [p.u./h]
                        + p_u_minRampSpeedInLastRunUpInterval(unit)${ runUpCounter(unit, counter-1) and not runUpCounter(unit, counter+1) } // Ramp speed adjusted for the last run-up interval
                            * 60 // Unit conversion from [p.u./min] into [p.u./h]
                        ]
                ) // END sum(runUpCounter)
            ) // END sum(unitStarttype)

    // Shutdown of consumption units from min. load (not counted in the ramping costs)
    + [
        + v_shutdown_LP(unit, s, f, t)
            ${ uft_onlineLP(unit, f, t) and gnu_input(grid, node, unit)}
        + v_shutdown_MIP(unit, s, f, t)
            ${ uft_onlineMIP(unit, f, t) and gnu_input(grid, node, unit)}
        ]
        * p_gnu(grid, node, unit, 'unitSizeTot')
        * (
            + sum(suft(effGroup, unit, f, t), // Uses the minimum 'lb' for the current efficiency approximation
                + p_effGroupUnit(effGroup, unit, 'lb')${not ts_effGroupUnit(effGroup, unit, 'lb', f, t)}
                + ts_effGroupUnit(effGroup, unit, 'lb', f, t)
                ) // END sum(effGroup)
                / p_stepLength(m, f, t)
          ) // END * v_shutdown

    // Shutdown of generation units from min. load (not counted in the ramping costs)
    - [
        + v_shutdown_LP(unit, s, f, t)
            ${ uft_onlineLP(unit, f, t) and gnu_output(grid, node, unit) and not uft_shutdownTrajectory(unit, f, t)}
        + v_shutdown_MIP(unit, s, f, t)
            ${ uft_onlineMIP(unit, f, t) and gnu_output(grid, node, unit) and not uft_shutdownTrajectory(unit, f, t)}
        ]
        * p_gnu(grid, node, unit, 'unitSizeTot')
        * (
            + sum(suft(effGroup, unit, f, t), // Uses the minimum 'lb' for the current efficiency approximation
                + p_effGroupUnit(effGroup, unit, 'lb')${not ts_effGroupUnit(effGroup, unit, 'lb', f, t)}
                + ts_effGroupUnit(effGroup, unit, 'lb', f, t)
                ) // END sum(effGroup)
                / p_stepLength(m, f, t)
          ) // END * v_shutdown

    // Generation units in shutdown phase need to keep up with the shutdown ramp rate (not counted in the ramping costs)
    - p_gnu(grid, node, unit, 'unitSizeGen')
        * [
            + sum(shutdownCounter(unit, counter)${t_active(t+dt_trajectory(counter)) and uft_shutdownTrajectory(unit, f, t)}, // Sum over the shutdown intervals
                + [
                    + v_shutdown_LP(unit, s, f+df(f, t+dt_trajectory(counter)), t+dt_trajectory(counter))
                        ${ uft_onlineLP_withPrevious(unit, f+df(f, t+dt_trajectory(counter)), t+dt_trajectory(counter))}
                    + v_shutdown_MIP(unit, s, f+df(f, t+dt_trajectory(counter)), t+dt_trajectory(counter))
                        ${ uft_onlineMIP_withPrevious(unit, f+df(f, t+dt_trajectory(counter)), t+dt_trajectory(counter))}
                    ]
                    * [
                        // Note that ramping happening during shutdown trajectory when ord(counter) = 1 is considered 'normal ramping' and causes ramping costs
                        + p_u_minRampSpeedInFirstShutdownInterval(unit)${ not shutdownCounter(unit, counter-2) and shutdownCounter(unit, counter-1) } // Ramp speed adjusted for the first shutdown interval
                            * 60 // Unit conversion from [p.u./min] into [p.u./h]
                        + p_unit(unit, 'rampSpeedFromMinLoad')${ shutdownCounter(unit, counter-2) } // Normal trajectory ramping in the middle of the trajectory
                            * 60 // Unit conversion from [p.u./min] into [p.u./h]
                        ]
                ) // END sum(shutdownCounter)
            // Units need to be able to shut down after shut down trajectory
            + [
                + v_shutdown_LP(unit, s, f+df(f, t+dt_toShutdown(unit, t)), t+dt_toShutdown(unit, t))
                    ${ uft_onlineLP_withPrevious(unit, f+df(f, t+dt_toShutdown(unit, t)), t+dt_toShutdown(unit, t))}
                + v_shutdown_MIP(unit, s, f+df(f, t+dt_toShutdown(unit, t)), t+dt_toShutdown(unit, t))
                    ${ uft_onlineMIP_withPrevious(unit, f+df(f, t+dt_toShutdown(unit, t)), t+dt_toShutdown(unit, t))}
                ]
                * sum(shutdownCounter(unit, counter)${not shutdownCounter(unit, counter+1)}, p_uCounter_shutdownMin(unit, counter)) // Minimum generation level at the last shutdown interval
                / p_stepLength(m, f, t) // Ramp is the change of v_gen divided by interval length
            ]

    // Start-up of consumption units to min. load (not counted in the ramping costs)
    - sum(unitStarttype(unit, starttype)${   uft_online(unit, f, t)
                                             and gnu_input(grid, node, unit)
                                             },
        + v_startup_LP(unit, starttype, s, f, t)
            ${ uft_onlineLP(unit, f, t) }
        + v_startup_MIP(unit, starttype, s, f, t)
            ${ uft_onlineMIP(unit, f, t) }
      ) // END sum(starttype)
        * p_gnu(grid, node, unit, 'unitSizeTot')
        * (
            + sum(suft(effGroup, unit, f, t), // Uses the minimum 'lb' for the current efficiency approximation
                + p_effGroupUnit(effGroup, unit, 'lb')${not ts_effGroupUnit(effGroup, unit, 'lb', f, t)}
                + ts_effGroupUnit(effGroup, unit, 'lb', f, t)
              ) // END sum(effGroup)
                / p_stepLength(m, f, t)
          ) // END * v_startup
;

* --- Upward and downward ramps constrained by slack boundaries ---------------

q_rampSlack(ms(m, s), gnuft_rampCost(grid, node, unit, slack, f, t))
    ${  ord(t) > msStart(m, s) + 1
        and msft(m, s, f, t)
        } ..

    // Directional ramp speed of the unit?
    + v_genRampUpDown(grid, node, unit, slack, s, f, t)

    =L=

    // Ramping capability of units without an online variable
    + (
        + ( p_gnu(grid, node, unit, 'maxGen') + p_gnu(grid, node, unit, 'maxCons') )${not uft_online(unit, f, t)}
        + sum(t_invest(t_)${ ord(t_)<=ord(t) },
            + v_invest_LP(unit, t_)${not uft_online(unit, f, t) and unit_investLP(unit)}
                * p_gnu(grid, node, unit, 'unitSizeTot')
            + v_invest_MIP(unit, t_)${not uft_online(unit, f, t) and unit_investMIP(unit)}
                * p_gnu(grid, node, unit, 'unitSizeTot')
          )
      )
        * p_gnuBoundaryProperties(grid, node, unit, slack, 'rampLimit')
        * 60   // Unit conversion from [p.u./min] to [p.u./h]

    // Ramping capability of units with an online variable
    + (
        + v_online_LP(unit, s, f+df_central(f,t), t)
            ${uft_onlineLP(unit, f, t)}
        + v_online_MIP(unit, s, f+df_central(f,t), t)
            ${uft_onlineMIP(unit, f, t)}
      )
        * p_gnu(grid, node, unit, 'unitSizeTot')
        * p_gnuBoundaryProperties(grid, node, unit, slack, 'rampLimit')
        * 60   // Unit conversion from [p.u./min] to [p.u./h]

    // Shutdown of units from above min. load and ramping happening during the first interval of the shutdown trajectory (commented out in the other v_shutdown term below)
    + [
        + v_shutdown_LP(unit, s, f, t)
            ${ uft_onlineLP(unit, f, t) }
        + v_shutdown_MIP(unit, s, f, t)
            ${ uft_onlineMIP(unit, f, t) }
        ]
        * p_gnu(grid, node, unit, 'unitSizeTot')
        * p_gnuBoundaryProperties(grid, node, unit, slack, 'rampLimit')
        * 60   // Unit conversion from [p.u./min] to [p.u./h]

    // Generation units in the last step of their run-up phase
    + p_gnu(grid, node, unit, 'unitSizeGen')
        * sum(unitStarttype(unit, starttype)${uft_startupTrajectory(unit, f, t)},
            sum(runUpCounter(unit, counter)${t_active(t+dt_trajectory(counter))}, // Sum over the run-up intervals
                + [
                    + v_startup_LP(unit, starttype, s, f+df(f, t+dt_trajectory(counter)), t+dt_trajectory(counter))
                        ${ uft_onlineLP_withPrevious(unit, f+df(f, t+dt_trajectory(counter)), t+dt_trajectory(counter)) }
                    + v_startup_MIP(unit, starttype, s, f+df(f, t+dt_trajectory(counter)), t+dt_trajectory(counter))
                        ${ uft_onlineMIP_withPrevious(unit, f+df(f, t+dt_trajectory(counter)), t+dt_trajectory(counter)) }
                    ]
                    * [
                        + p_gnuBoundaryProperties(grid, node, unit, slack, 'rampLimit')${ not runUpCounter(unit, counter+1) } // Ramp speed adjusted for the last run-up interval
                            * ( p_u_runUpTimeIntervalsCeil(unit) - p_u_runUpTimeIntervals(unit) )
                        ]
                    * 60 // Unit conversion from [p.u./min] into [p.u./h]
                ) // END sum(runUpCounter)
            ) // END sum(unitStarttype)

    // Generation units in the first step of their shutdown phase and ramping from online to offline state
    + p_gnu(grid, node, unit, 'unitSizeGen')
        * [
            + sum(shutdownCounter(unit, counter)${t_active(t+dt_trajectory(counter)) and uft_shutdownTrajectory(unit, f, t)}, // Sum over the shutdown intervals
                + [
                    + v_shutdown_LP(unit, s, f+df(f, t+dt_trajectory(counter)), t+dt_trajectory(counter))
                        ${ uft_onlineLP_withPrevious(unit, f+df(f, t+dt_trajectory(counter)), t+dt_trajectory(counter)) }
                    + v_shutdown_MIP(unit, s, f+df(f, t+dt_trajectory(counter)), t+dt_trajectory(counter))
                        ${ uft_onlineMIP_withPrevious(unit, f+df(f, t+dt_trajectory(counter)), t+dt_trajectory(counter)) }
                    ]
                    * [
                        //+ p_gnuBoundaryProperties(grid, node, unit, slack, 'rampLimit')${ not shutdownCounter(unit, counter-1) } // Note that ramping happening during shutdown trajectory when ord(counter) = 1 is considered 'normal ramping' and causes ramping costs (calculated above in the other v_shutdown term)
                        + p_gnuBoundaryProperties(grid, node, unit, slack, 'rampLimit')${ shutdownCounter(unit, counter-1) and not shutdownCounter(unit, counter-2) } // Ramp speed adjusted for the first shutdown interval
                            * ( p_u_shutdownTimeIntervalsCeil(unit) - p_u_shutdownTimeIntervals(unit) )
                        ]
                ) // END sum(shutdownCounter)
            // First step can also be the last step
            + [
                + v_shutdown_LP(unit, s, f+df(f, t+dt_toShutdown(unit, t)), t+dt_toShutdown(unit, t))
                    ${uft_onlineLP_withPrevious(unit, f+df(f, t+dt_toShutdown(unit, t)), t+dt_toShutdown(unit, t))}
                + v_shutdown_MIP(unit, s, f+df(f, t+dt_toShutdown(unit, t)), t+dt_toShutdown(unit, t))
                    ${uft_onlineMIP_withPrevious(unit, f+df(f, t+dt_toShutdown(unit, t)), t+dt_toShutdown(unit, t))}
                ]
                + p_gnuBoundaryProperties(grid, node, unit, slack, 'rampLimit')${ sum(shutdownCounter(unit, counter), 1) = 1 } // Ramp speed adjusted if the unit has only one shutdown interval
                    * ( p_u_shutdownTimeIntervalsCeil(unit) - p_u_shutdownTimeIntervals(unit) )
            ]
        * 60 // Unit conversion from [p.u./min] to [p.u./h]
;

* --- Fixed Output Ratio ------------------------------------------------------

q_outputRatioFixed(gngnu_fixedOutputRatio(grid, node, grid_, node_, unit), sft(s, f, t))
    ${  uft(unit, f, t)
        } ..

    // Generation in grid
    + v_gen(grid, node, unit, s, f, t)
        / p_gnu(grid, node, unit, 'conversionFactor')

    =E=

    // Generation in grid_
    + v_gen(grid_, node_, unit, s, f, t)
        / p_gnu(grid_, node_, unit, 'conversionFactor')
;

* --- Constrained Output Ratio ------------------------------------------------

q_outputRatioConstrained(gngnu_constrainedOutputRatio(grid, node, grid_, node_, unit), sft(s, f, t))
    ${  uft(unit, f, t)
        } ..

    // Generation in grid
    + v_gen(grid, node, unit, s, f, t)
        / p_gnu(grid, node, unit, 'conversionFactor')

    =G=

    // Generation in grid_
    + v_gen(grid_, node_, unit, s, f, t)
        / p_gnu(grid_, node_, unit, 'conversionFactor')
;

* --- Direct Input-Output Conversion ------------------------------------------

q_conversionDirectInputOutput(s_active(s), suft(effDirect(effGroup), unit, f, t))
    ${  sft(s, f, t)
        }..

    // Sum over endogenous energy inputs
    - sum(gnu_input(grid, node, unit)${not p_gnu(grid, node, unit, 'doNotOutput')},
        + v_gen(grid, node, unit, s, f, t)
        ) // END sum(gnu_input)

    // Sum over fuel energy inputs
    + sum(uFuel(unit, 'main', fuel),
        + v_fuelUse(fuel, unit, s, f, t)
        ) // END sum(uFuel)

    =E=

    // Sum over energy outputs
    + sum(gnu_output(grid, node, unit),
        + v_gen(grid, node, unit, s, f, t)
            * [ // efficiency rate
                + p_effUnit(effGroup, unit, effGroup, 'slope')${ not ts_effUnit(effGroup, unit, effGroup, 'slope', f, t) }
                + ts_effUnit(effGroup, unit, effGroup, 'slope', f, t)
                ] // END * v_gen
        ) // END sum(gnu_output)

    // Consumption of keeping units online (no-load fuel use)
    + sum(gnu_output(grid, node, unit),
        + p_gnu(grid, node, unit, 'unitSizeGen')
        ) // END sum(gnu_output)
        * [ // Unit online state
            + v_online_LP(unit, s, f+df_central(f,t), t)
                ${uft_onlineLP(unit, f, t)}
            + v_online_MIP(unit, s, f+df_central(f,t), t)
                ${uft_onlineMIP(unit, f, t)}

            // Run-up and shutdown phase efficiency correction
            // Run-up 'online state'
            + sum(unitStarttype(unit, starttype)${uft_startupTrajectory(unit, f, t)},
                + sum(runUpCounter(unit, counter)${t_active(t+dt_trajectory(counter))}, // Sum over the run-up intervals
                    + [
                        + v_startup_LP(unit, starttype, s, f+df(f, t+dt_trajectory(counter)), t+dt_trajectory(counter))
                            ${ uft_onlineLP_withPrevious(unit, f+df(f, t+dt_trajectory(counter)), t+dt_trajectory(counter)) }
                        + v_startup_MIP(unit, starttype, s, f+df(f, t+dt_trajectory(counter)), t+dt_trajectory(counter))
                            ${ uft_onlineMIP_withPrevious(unit, f+df(f, t+dt_trajectory(counter)), t+dt_trajectory(counter)) }
                        ]
                        * p_uCounter_runUpMin(unit, counter)
                        / p_unit(unit, 'op00') // Scaling the p_uCounter_runUp using minload
                    ) // END sum(runUpCounter)
                ) // END sum(unitStarttype)
            // Shutdown 'online state'
            + sum(shutdownCounter(unit, counter)${t_active(t+dt_trajectory(counter)) and uft_shutdownTrajectory(unit, f, t)}, // Sum over the shutdown intervals
                + [
                    + v_shutdown_LP(unit, s, f+df(f, t+dt_trajectory(counter)), t+dt_trajectory(counter))
                        ${ uft_onlineLP_withPrevious(unit, f+df(f, t+dt_trajectory(counter)), t+dt_trajectory(counter)) }
                    + v_shutdown_MIP(unit, s, f+df(f, t+dt_trajectory(counter)), t+dt_trajectory(counter))
                        ${ uft_onlineMIP_withPrevious(unit, f+df(f, t+dt_trajectory(counter)), t+dt_trajectory(counter)) }
                    ]
                    * p_uCounter_shutdownMin(unit, counter)
                        / p_unit(unit, 'op00') // Scaling the p_uCounter_shutdown using minload
                ) // END sum(shutdownCounter)
            ] // END * sum(gnu_output)
        * [
            + p_effGroupUnit(effGroup, unit, 'section')${not ts_effUnit(effGroup, unit, effDirect, 'section', f, t)}
            + ts_effUnit(effGroup, unit, effGroup, 'section', f, t)
            ] // END * sum(gnu_output)
;
* --- Incremental Heat Rate Conversion ------------------------------------------

q_conversionIncHR(s_active(s), suft(effIncHR(effGroup), unit, f, t))
    ${  sft(s, f, t)
        }..

    // Sum over endogenous energy inputs
    - sum(gnu_input(grid, node, unit)${not p_gnu(grid, node, unit, 'doNotOutput')},
        + v_gen(grid, node, unit, s, f, t)
        ) // END sum(gnu_input)

    // Sum over fuel energy inputs
    + sum(uFuel(unit, 'main', fuel),
        + v_fuelUse(fuel, unit, s, f, t)
        ) // END sum(uFuel)

    =E=

    // Sum over energy outputs
    + sum(gnu_output(grid, node, unit),
        + sum(hr,
            + v_gen_inc(grid, node, unit, hr, s, f, t) // output of each heat rate segment
            * [
                + p_unit(unit, hr) // heat rate
                / 3.6 // unit conversion from [GJ/MWh] into [MWh/MWh]
                ] // END * v_gen_inc
            ) // END sum(hr)
        ) // END sum(gnu_output)

    // Consumption of keeping units online (no-load fuel use)
    + sum(gnu_output(grid, node, unit),
        + p_gnu(grid, node, unit, 'unitSizeGen')
        ) // END sum(gnu_output)
        * [ // Unit online state
            + v_online_MIP(unit, s, f+df_central(f,t), t)${uft_onlineMIP(unit, f, t)}

            // Run-up and shutdown phase efficiency correction
            // Run-up 'online state'
            + sum(unitStarttype(unit, starttype)${uft_startupTrajectory(unit, f, t)},
                + sum(runUpCounter(unit, counter)${t_active(t+dt_trajectory(counter))}, // Sum over the run-up intervals
                    + [
                        + v_startup_LP(unit, starttype, s, f+df(f, t+dt_trajectory(counter)), t+dt_trajectory(counter))
                            ${ uft_onlineLP_withPrevious(unit, f+df(f, t+dt_trajectory(counter)), t+dt_trajectory(counter)) }
                        + v_startup_MIP(unit, starttype, s, f+df(f, t+dt_trajectory(counter)), t+dt_trajectory(counter))
                            ${ uft_onlineMIP_withPrevious(unit, f+df(f, t+dt_trajectory(counter)), t+dt_trajectory(counter)) }
                        ]
                        * p_uCounter_runUpMin(unit, counter)
                        / p_unit(unit, 'hrop00') // Scaling the p_uCounter_runUp using minload
                    ) // END sum(runUpCounter)
                ) // END sum(unitStarttype)
            // Shutdown 'online state'
            + sum(shutdownCounter(unit, counter)${  t_active(t+dt_trajectory(counter))
                                                    and uft_shutdownTrajectory(unit, f, t)
                                                    }, // Sum over the shutdown intervals
                + [
                    + v_shutdown_LP(unit, s, f+df(f, t+dt_trajectory(counter)), t+dt_trajectory(counter))
                        ${  uft_onlineLP_withPrevious(unit, f+df(f, t+dt_trajectory(counter)), t+dt_trajectory(counter)) }
                    + v_shutdown_MIP(unit, s, f+df(f, t+dt_trajectory(counter)), t+dt_trajectory(counter))
                        ${  uft_onlineMIP_withPrevious(unit, f+df(f, t+dt_trajectory(counter)), t+dt_trajectory(counter)) }
                    ]
                    * p_uCounter_shutdownMin(unit, counter)
                        / p_unit(unit, 'hrop00') // Scaling the p_uCounter_shutdown using minload
                ) // END sum(shutdownCounter)
            ] // END * sum(gnu_output)
        * [
            + p_effUnit(effGroup, unit, effGroup, 'section')${not ts_effUnit(effGroup, unit, effIncHR, 'section', f, t)}
            + ts_effUnit(effGroup, unit, effGroup, 'section', f, t)
            ] // END * sum(gnu_output)
;

* --- Incremental Heat Rate Conversion ------------------------------------------

q_conversionIncHRMaxGen(gn(grid, node), s_active(s), suft(effIncHR(effGroup), unit, f, t))
    ${  sft(s, f, t)
        and gnu_output(grid, node, unit)
        } ..

    + v_gen(grid, node, unit, s, f, t)

    =E=

    // Sum over heat rate segments
    + sum(hr$(p_unit(unit, hr)),
        + v_gen_inc(grid, node, unit, hr, s, f, t)
        )// END sum (hr)
;

* --- Incremental Heat Rate Conversion ------------------------------------------

q_conversionIncHRBounds(gn(grid, node), s_active(s), hr, suft(effIncHR(effGroup), unit, f, t))
    ${  sft(s, f, t)
        and gnu_output(grid, node, unit)
        and p_unit(unit, hr)
        } ..

    + v_gen_inc(grid, node, unit, hr, s, f, t)

    =L=

    + (
        + sum(hrop${ord(hrop) = ord(hr)}, p_unit(unit, hrop))
        - sum(hrop${ord(hrop) = ord(hr) - 1}, p_unit(unit, hrop))
        )
        *  p_gnu(grid, node, unit, 'unitSizeGen')
        * [ // Unit online state
            + v_online_MIP(unit, s, f+df_central(f,t), t)${uft_onlineMIP(unit, f, t)}

            // Run-up and shutdown phase efficiency correction
            // Run-up 'online state'
            + sum(unitStarttype(unit, starttype)${uft_startupTrajectory(unit, f, t)},
                + sum(runUpCounter(unit, counter)${t_active(t+dt_trajectory(counter))}, // Sum over the run-up intervals
                    + [
                        + v_startup_LP(unit, starttype, s, f+df(f, t+dt_trajectory(counter)), t+dt_trajectory(counter))
                            ${ uft_onlineLP_withPrevious(unit, f+df(f, t+dt_trajectory(counter)), t+dt_trajectory(counter)) }
                        + v_startup_MIP(unit, starttype, s, f+df(f, t+dt_trajectory(counter)), t+dt_trajectory(counter))
                            ${ uft_onlineMIP_withPrevious(unit, f+df(f, t+dt_trajectory(counter)), t+dt_trajectory(counter)) }
                        ]
                        * p_uCounter_runUpMin(unit, counter)
                        / p_unit(unit, 'hrop00') // Scaling the p_uCounter_runUp using minload
                    ) // END sum(runUpCounter)
                ) // END sum(unitStarttype)
            // Shutdown 'online state'
            + sum(shutdownCounter(unit, counter)${  t_active(t+dt_trajectory(counter))
                                                    and uft_shutdownTrajectory(unit, f, t)
                                                    }, // Sum over the shutdown intervals
                + [
                    + v_shutdown_LP(unit, s, f+df(f, t+dt_trajectory(counter)), t+dt_trajectory(counter))
                        ${  uft_onlineLP_withPrevious(unit, f+df(f, t+dt_trajectory(counter)), t+dt_trajectory(counter)) }
                    + v_shutdown_MIP(unit, s, f+df(f, t+dt_trajectory(counter)), t+dt_trajectory(counter))
                        ${  uft_onlineMIP_withPrevious(unit, f+df(f, t+dt_trajectory(counter)), t+dt_trajectory(counter)) }
                    ]
                    * p_uCounter_shutdownMin(unit, counter)
                        / p_unit(unit, 'hrop00') // Scaling the p_uCounter_shutdown using minload
                ) // END sum(shutdownCounter)
            ] // END * p_gnu('unitSizeGen')
;

* --- Incremental Heat Rate Conversion (First Segments First) -----------------

q_conversionIncHR_help1(gn(grid, node), s_active(s), hr, suft(effIncHR(effGroup), unit_incHRAdditionalConstraints(unit), f, t))
    ${  sft(s, f, t)
        and gnu_output(grid, node, unit)
        and p_unit(unit, hr)
        and p_unit(unit, hr+1)
        } ..

    + v_gen_inc(grid, node, unit, hr, s, f, t)
    - (
        + sum(hrop${ord(hrop) = ord(hr)}, p_unit(unit, hrop))
        - sum(hrop${ord(hrop) = ord(hr) - 1}, p_unit(unit, hrop))
        )
        *  p_gnu(grid, node, unit, 'unitSizeGen')
        * [ // Unit online state
            + v_online_MIP(unit, s, f+df_central(f,t), t)${uft_onlineMIP(unit, f, t)}

            // Run-up and shutdown phase efficiency correction
            // Run-up 'online state'
            + sum(unitStarttype(unit, starttype)${uft_startupTrajectory(unit, f, t)},
                + sum(runUpCounter(unit, counter)${t_active(t+dt_trajectory(counter))}, // Sum over the run-up intervals
                    + [
                        + v_startup_LP(unit, starttype, s, f+df(f, t+dt_trajectory(counter)), t+dt_trajectory(counter))
                            ${ uft_onlineLP_withPrevious(unit, f+df(f, t+dt_trajectory(counter)), t+dt_trajectory(counter)) }
                        + v_startup_MIP(unit, starttype, s, f+df(f, t+dt_trajectory(counter)), t+dt_trajectory(counter))
                            ${ uft_onlineMIP_withPrevious(unit, f+df(f, t+dt_trajectory(counter)), t+dt_trajectory(counter)) }
                        ]
                        * p_uCounter_runUpMin(unit, counter)
                        / p_unit(unit, 'hrop00') // Scaling the p_uCounter_runUp using minload
                    ) // END sum(runUpCounter)
                ) // END sum(unitStarttype)
            // Shutdown 'online state'
            + sum(shutdownCounter(unit, counter)${  t_active(t+dt_trajectory(counter))
                                                    and uft_shutdownTrajectory(unit, f, t)
                                                    }, // Sum over the shutdown intervals
                + [
                    + v_shutdown_LP(unit, s, f+df(f, t+dt_trajectory(counter)), t+dt_trajectory(counter))
                        ${  uft_onlineLP_withPrevious(unit, f+df(f, t+dt_trajectory(counter)), t+dt_trajectory(counter)) }
                    + v_shutdown_MIP(unit, s, f+df(f, t+dt_trajectory(counter)), t+dt_trajectory(counter))
                        ${  uft_onlineMIP_withPrevious(unit, f+df(f, t+dt_trajectory(counter)), t+dt_trajectory(counter)) }
                    ]
                    * p_uCounter_shutdownMin(unit, counter)
                        / p_unit(unit, 'hrop00') // Scaling the p_uCounter_shutdown using minload
                ) // END sum(shutdownCounter)
            ] // END * p_gnu('unitSizeGen')

    =G=

    - BIG_M
        * (1 - v_help_inc(grid, node, unit, hr, s, f, t))
;

q_conversionIncHR_help2(gn(grid, node), s_active(s), hr, suft(effIncHR(effGroup), unit_incHRAdditionalConstraints(unit), f, t))
    ${  sft(s, f, t)
        and gnu_output(grid, node, unit)
        and p_unit(unit, hr)
        and p_unit(unit, hr-1)
        } ..

    + v_gen_inc(grid, node, unit, hr, s, f, t)

    =L=

    + BIG_M
        * v_help_inc(grid, node, unit, hr-1, s, f, t)
;

* --- SOS2 Efficiency Approximation -------------------------------------------

q_conversionSOS2InputIntermediate(s_active(s), suft(effLambda(effGroup), unit, f, t))
    ${  sft(s, f, t)
        }..

    // Sum over endogenous energy inputs
    - sum(gnu_input(grid, node, unit)${not p_gnu(grid, node, unit, 'doNotOutput')},
        + v_gen(grid, node, unit, s, f, t)
        ) // END sum(gnu_input)

    // Sum over fuel energy inputs
    + sum(uFuel(unit, 'main', fuel),
        + v_fuelUse(fuel, unit, s, f, t)
        ) // END sum(uFuel)

    =E=

    // Sum over the endogenous outputs of the unit
    + sum(gnu_output(grid, node, unit), p_gnu(grid, node, unit, 'unitSizeGen'))
        * [
            // Consumption of generation
            + sum(effGroupSelectorUnit(effGroup, unit, effSelector),
                + v_sos2(unit, s, f, t, effSelector)
                    * [ // Operation points convert the v_sos2 variables into share of capacity used for generation
                        + p_effUnit(effGroup, unit, effSelector, 'op')${not ts_effUnit(effGroup, unit, effSelector, 'op', f, t)}
                        + ts_effUnit(effGroup, unit, effSelector, 'op', f, t)
                        ] // END * v_sos2
                    * [ // Heat rate
                        + p_effUnit(effGroup, unit, effSelector, 'slope')${not ts_effUnit(effGroup, unit, effSelector, 'slope', f, t)}
                        + ts_effUnit(effGroup, unit, effSelector, 'slope', f, t)
                        ] // END * v_sos2
                ) // END sum(effSelector)
           ]
;

* --- SOS 2 Efficiency Approximation Online Variables -------------------------

q_conversionSOS2Constraint(s_active(s), suft(effLambda(effGroup), unit, f, t))
    ${  sft(s, f, t)
        }..

    // Total value of the v_sos2 equals the number of online units
    + sum(effGroupSelectorUnit(effGroup, unit, effSelector),
        + v_sos2(unit, s, f, t, effSelector)
        ) // END sum(effSelector)

    =E=

    // Number of units online
    + v_online_MIP(unit, s, f+df_central(f,t), t)${uft_onlineMIP(unit, f, t)}

    // Run-up and shutdown phase efficiency approximation
    // Run-up 'online state'
    + sum(unitStarttype(unit, starttype)${uft_startupTrajectory(unit, f, t)},
        + sum(runUpCounter(unit, counter)${t_active(t+dt_trajectory(counter))}, // Sum over the run-up intervals
            + [
                + v_startup_LP(unit, starttype, s, f+df(f, t+dt_trajectory(counter)), t+dt_trajectory(counter))
                    ${ uft_onlineLP_withPrevious(unit, f+df(f, t+dt_trajectory(counter)), t+dt_trajectory(counter)) }
                + v_startup_MIP(unit, starttype, s, f+df(f, t+dt_trajectory(counter)), t+dt_trajectory(counter))
                    ${ uft_onlineMIP_withPrevious(unit, f+df(f, t+dt_trajectory(counter)), t+dt_trajectory(counter)) }
                ]
                * p_uCounter_runUpMin(unit, counter)
                / p_unit(unit, 'op00') // Scaling the p_uCounter_runUp using minload
            ) // END sum(runUpCounter)
        ) // END sum(unitStarttype)
    // Shutdown 'online state'
    + sum(shutdownCounter(unit, counter)${t_active(t+dt_trajectory(counter)) and uft_shutdownTrajectory(unit, f, t)}, // Sum over the shutdown intervals
        + [
            + v_shutdown_LP(unit, s, f+df(f, t+dt_trajectory(counter)), t+dt_trajectory(counter))
                ${ uft_onlineLP_withPrevious(unit, f+df(f, t+dt_trajectory(counter)), t+dt_trajectory(counter)) }
            + v_shutdown_MIP(unit, s, f+df(f, t+dt_trajectory(counter)), t+dt_trajectory(counter))
                ${ uft_onlineMIP_withPrevious(unit, f+df(f, t+dt_trajectory(counter)), t+dt_trajectory(counter)) }
            ]
            * p_uCounter_shutdownMin(unit, counter)
            / p_unit(unit, 'op00') // Scaling the p_uCounter_shutdown using minload
        ) // END sum(shutdownCounter)
;

* --- SOS 2 Efficiency Approximation Output Generation ------------------------

q_conversionSOS2IntermediateOutput(s_active(s), suft(effLambda(effGroup), unit, f, t))
    ${  sft(s, f, t)
        }..

    // Endogenous energy output
    + sum(gnu_output(grid, node, unit),
        + p_gnu(grid, node, unit, 'unitSizeGen')
      ) // END sum(gnu_output)
        * sum(effGroupSelectorUnit(effGroup, unit, effSelector),
            + v_sos2(unit, s, f, t, effSelector)
            * [ // Operation points convert v_sos2 into share of capacity used for generation
                + p_effUnit(effGroup, unit, effSelector, 'op')${not ts_effUnit(effGroup, unit, effSelector, 'op', f, t)}
                + ts_effUnit(effGroup, unit, effSelector, 'op', f, t)
              ] // END * v_sos2
          ) // END sum(effSelector)

    =E=

    // Energy output into v_gen
    + sum(gnu_output(grid, node, unit),
        + v_gen(grid, node, unit, s, f, t)
        ) // END sum(gnu_output)
;

* --- Fuel Use Limitation -----------------------------------------------------

q_fuelUseLimit(s_active(s), fuel, uft(unit_fuel(unit), f, t))
    ${  sft(s, f, t)
        and uFuel(unit, 'main', fuel)
        and p_uFuel(unit, 'main', fuel, 'maxFuelFraction')
        } ..

    // Use of the limited fuel
    + v_fuelUse(fuel, unit, s, f, t)

    =L=

    // Sum over fuel energy inputs multiplied by the maximum fraction
    + p_uFuel(unit, 'main', fuel, 'maxFuelFraction')
        * sum(uFuel(unit, 'main', fuel_),
            + v_fuelUse(fuel_, unit, s, f, t)
            ) // END sum(uFuel)
;

* --- Total Transfer Limits ---------------------------------------------------

q_transfer(gn2n_directional(grid, node, node_), sft(s, f, t)) ..

    // Rightward + Leftward
    + v_transferRightward(grid, node, node_, s, f, t)
    - v_transferLeftward(grid, node, node_, s, f, t)

    =E=

    // = Total Transfer
    + v_transfer(grid, node, node_, s, f, t)
;

* --- Rightward Transfer Limits -----------------------------------------------

q_transferRightwardLimit(gn2n_directional(grid, node, node_), sft(s, f, t))
    ${  p_gnn(grid, node, node_, 'transferCapInvLimit')
        } ..

    // Rightward transfer
    + v_transferRightward(grid, node, node_, s, f, t)

    =L=

    // Existing transfer capacity
    + p_gnn(grid, node, node_, 'transferCap')

    // Investments into additional transfer capacity
    + sum(t_invest(t_)$(ord(t_)<=ord(t)),
        + v_investTransfer_LP(grid, node, node_, t_)${gn2n_directional_investLP(grid, node, node_)}
        + v_investTransfer_MIP(grid, node, node_, t_)${gn2n_directional_investMIP(grid, node, node_)}
            * p_gnn(grid, node, node_, 'unitSize')
        ) // END sum(t_invest)
;

* --- Leftward Transfer Limits ------------------------------------------------

q_transferLeftwardLimit(gn2n_directional(grid, node, node_), sft(s, f, t))
    ${  p_gnn(grid, node, node_, 'transferCapInvLimit')
        } ..

    // Leftward transfer
    + v_transferLeftward(grid, node, node_, s, f, t)

    =L=

    // Existing transfer capacity
    + p_gnn(grid, node_, node, 'transferCap')

    // Investments into additional transfer capacity
    + sum(t_invest(t_)${ord(t_)<=ord(t)},
        + v_investTransfer_LP(grid, node, node_, t_)${gn2n_directional_investLP(grid, node, node_)}
        + v_investTransfer_MIP(grid, node, node_, t_)${gn2n_directional_investMIP(grid, node, node_)}
            * p_gnn(grid, node, node_, 'unitSize')
        ) // END sum(t_invest)
;

* --- Rightward Reserve Transfer Limits ---------------------------------------

q_resTransferLimitRightward(gn2n_directional(grid, node, node_), sft(s, f, t))
    ${  sum(restypeDirection(restype, 'up'), restypeDirectionGridNodeNode(restype, 'up', grid, node, node_))
        or sum(restypeDirection(restype, 'down'), restypeDirectionGridNodeNode(restype, 'down', grid, node_, node))
        or p_gnn(grid, node, node_, 'transferCapInvLimit')
        } ..

    // Transfer from node
    + v_transfer(grid, node, node_, s, f, t)

    // Reserved transfer capacities from node
    + sum(restypeDirection(restype, 'up')${restypeDirectionGridNodeNode(restype, 'up', grid, node_, node)},
        + v_resTransferRightward(restype, 'up', grid, node, node_, s, f+df_reserves(grid, node_, restype, f, t), t)
        ) // END sum(restypeDirection)
    + sum(restypeDirection(restype, 'down')${restypeDirectionGridNodeNode(restype, 'down', grid, node, node_)},
        + v_resTransferLeftward(restype, 'down', grid, node, node_, s, f+df_reserves(grid, node, restype, f, t), t)
        ) // END sum(restypeDirection)

    =L=

    // Existing transfer capacity
    + p_gnn(grid, node, node_, 'transferCap')

    // Investments into additional transfer capacity
    + sum(t_invest(t_)${ord(t_)<=ord(t)},
        + v_investTransfer_LP(grid, node, node_, t_)${gn2n_directional_investLP(grid, node, node_)}
        + v_investTransfer_MIP(grid, node, node_, t_)${gn2n_directional_investMIP(grid, node, node_)}
            * p_gnn(grid, node, node_, 'unitSize')
        ) // END sum(t_invest)
;

* --- Leftward Reserve Transfer Limits ----------------------------------------

q_resTransferLimitLeftward(gn2n_directional(grid, node, node_), sft(s, f, t))
    ${  sum(restypeDirection(restype, 'up'), restypeDirectionGridNodeNode(restype, 'up', grid, node_, node))
        or sum(restypeDirection(restype, 'down'), restypeDirectionGridNodeNode(restype, 'down', grid, node, node_))
        or p_gnn(grid, node, node_, 'transferCapInvLimit')
        } ..

    // Transfer from node
    + v_transfer(grid, node, node_, s, f, t)

    // Reserved transfer capacities from node
    - sum(restypeDirection(restype, 'up')${restypeDirectionGridNodeNode(restype, 'up', grid, node, node_)},
        + v_resTransferLeftward(restype, 'up', grid, node, node_, s, f+df_reserves(grid, node, restype, f, t), t)
        ) // END sum(restypeDirection)
    - sum(restypeDirection(restype, 'down')${restypeDirectionGridNodeNode(restype, 'down', grid, node_, node)},
        + v_resTransferRightward(restype, 'down', grid, node, node_, s, f+df_reserves(grid, node_, restype, f, t), t)
        ) // END sum(restypeDirection)

  =G=

    // Existing transfer capacity
    - p_gnn(grid, node_, node, 'transferCap')

    // Investments into additional transfer capacity
    - sum(t_invest(t_)${ord(t_)<=ord(t)},
        + v_investTransfer_LP(grid, node, node_, t_)${gn2n_directional_investLP(grid, node, node_)}
        + v_investTransfer_MIP(grid, node, node_, t_)${gn2n_directional_investMIP(grid, node, node_)}
            * p_gnn(grid, node, node_, 'unitSize')
        ) // END sum(t_invest)
;

* --- Rightward Reserve Provision Limits ----------------------------------------

q_reserveProvisionRightward(restypeDirectionGridNodeNode(restype, up_down, grid, node, node_), sft(s, f, t))
    ${  p_gnn(grid, node, node_, 'transferCapInvLimit')
        and gn2n_directional(grid, node, node_)
        and not [   sum(restypeDirectionGridNodeGroup(restype, up_down, grid, node, group),
                        ft_reservesFixed(group, restype, f+df_reservesGroup(group, restype, f, t), t))
                 or sum(restypeDirectionGridNodeGroup(restype, up_down, grid, node_, group),
                        ft_reservesFixed(group, restype, f+df_reservesGroup(group, restype, f, t), t))
                 ]
        } ..

    + v_resTransferRightward(restype, up_down, grid, node, node_, s, f+df_reserves(grid, node_, restype, f, t), t) // df_reserves based on the receiving node

    =L=

    + p_gnnReserves(grid, node, node_, restype, up_down)
        * [
            // Existing transfer capacity
            + p_gnn(grid, node, node_, 'transferCap')

            // Investments into additional transfer capacity
            + sum(t_invest(t_)${ord(t_)<=ord(t)},
                + v_investTransfer_LP(grid, node, node_, t_)${gn2n_directional_investLP(grid, node, node_)}
                + v_investTransfer_MIP(grid, node, node_, t_)${gn2n_directional_investMIP(grid, node, node_)}
                    * p_gnn(grid, node, node_, 'unitSize')
                ) // END sum(t_invest)
            ]
;

* --- Leftward Reserve Provision Limits ----------------------------------------

q_reserveProvisionLeftward(restypeDirectionGridNodeNode(restype, up_down, grid, node_, node), sft(s, f, t))
    ${  p_gnn(grid, node, node_, 'transferCapInvLimit')
        and gn2n_directional(grid, node, node_)
        and not [   sum(restypeDirectionGridNodeGroup(restype, up_down, grid, node, group),
                        ft_reservesFixed(group, restype, f+df_reservesGroup(group, restype, f, t), t))
                 or sum(restypeDirectionGridNodeGroup(restype, up_down, grid, node_, group),
                        ft_reservesFixed(group, restype, f+df_reservesGroup(group, restype, f, t), t))
                 ]
        } ..

    + v_resTransferLeftward(restype, up_down, grid, node, node_, s, f+df_reserves(grid, node, restype, f, t), t) // df_reserves based on the receiving node

    =L=

    + p_gnnReserves(grid, node_, node, restype, up_down)
        * [
            // Existing transfer capacity
            + p_gnn(grid, node_, node, 'transferCap')

            // Investments into additional transfer capacity
            + sum(t_invest(t_)${ord(t_)<=ord(t)},
                + v_investTransfer_LP(grid, node, node_, t_)${gn2n_directional_investLP(grid, node, node_)}
                + v_investTransfer_MIP(grid, node, node_, t_)${gn2n_directional_investMIP(grid, node, node_)}
                    * p_gnn(grid, node, node_, 'unitSize')
                ) // END sum(t_invest)
            ]
;

* --- State Variable Slack ----------------------------------------------------

q_stateSlack(gn_stateSlack(grid, node), slack, sft(s, f, t))
    ${  p_gnBoundaryPropertiesForStates(grid, node, slack, 'slackCost')
        and not df_central(f, t)
        } ..

    // Slack value
    + v_stateSlack(grid, node, slack, s, f, t)

    =G=

    // Slack limits
    + p_slackDirection(slack)
        * [
            + v_state(grid, node, s, f, t)
            - p_gnBoundaryPropertiesForStates(grid, node, slack, 'constant')$p_gnBoundaryPropertiesForStates(grid, node, slack, 'useConstant')
            - ts_node_(grid, node, slack, s, f, t)${ p_gnBoundaryPropertiesForStates(grid, node, slack, 'useTimeSeries') }
            ] // END * p_slackDirection
;

* --- Upwards Limit for State Variables ---------------------------------------

q_stateUpwardLimit(gn_state(grid, node), msft(m, s, f, t))
    ${  sum(gn2gnu(grid, node, grid_, node_output, unit)$(sum(restype, gnuRescapable(restype, 'down', grid_, node_output, unit))), 1)  // nodes that have units with endogenous output with possible reserve provision
        or sum(gn2gnu(grid_, node_input, grid, node, unit)$(sum(restype, gnuRescapable(restype, 'down', grid_, node_input , unit))), 1)  // or nodes that have units with endogenous input with possible reserve provision
        or sum(gnu(grid, node, unit), p_gnu(grid, node, unit, 'upperLimitCapacityRatio'))  // or nodes that have units whose invested capacity limits their state
        } ..

    // Utilizable headroom in the state variable
    + [
        // Upper boundary of the variable
        + p_gnBoundaryPropertiesForStates(grid, node, 'upwardLimit', 'constant')${p_gnBoundaryPropertiesForStates(grid, node, 'upwardLimit', 'useConstant')}
        + ts_node_(grid, node, 'upwardLimit', s, f, t)${ p_gnBoundaryPropertiesForStates(grid, node, 'upwardLimit', 'useTimeseries') }

        // Investments
        + sum(gnu(grid, node, unit),
            + p_gnu(grid, node, unit, 'upperLimitCapacityRatio')
                * p_gnu(grid, node, unit, 'unitSizeTot')
                * sum(t_invest(t_)${ord(t_)<=ord(t)},
                    + v_invest_LP(unit, t_)${unit_investLP(unit)}
                    + v_invest_MIP(unit, t_)${unit_investMIP(unit)}
                    ) // END sum(t_invest)
            ) // END sum(gnu)

        // Current state of the variable
        - v_state(grid, node, s, f+df_central(f,t), t)
        ] // END Headroom
        * [
            // Conversion to energy
            + p_gn(grid, node, 'energyStoredPerUnitOfState')
            // Accounting for losses from the node
            + p_stepLength(m, f, t)
                * [
                    + p_gn(grid, node, 'selfDischargeLoss')
                    + sum(gnn_state(grid, node, to_node),
                        + p_gnn(grid, node, to_node, 'diffCoeff')
                        ) // END sum(to_node)
                    ]
            ] // END * Headroom

    =G=

    // Convert reserve power to energy
    + p_stepLength(m, f, t)
        * [
            // Reserve provision from units that output to this node
            + sum(gn2gnu(grid_, node_input, grid, node, unit)${uft(unit, f, t)},
                // Downward reserves from units that output energy to the node
                + sum(gnuRescapable(restype, 'down', grid_, node_input, unit)${ ord(t) < tSolveFirst + p_gnReserves(grid_, node_input, restype, 'reserve_length') },
                    + v_reserve(restype, 'down', grid_, node_input, unit, s, f+df_reserves(grid_, node_input, restype, f, t), t)
                        / sum(suft(effGroup, unit, f, t),
                            + p_effGroupUnit(effGroup, unit, 'slope')${not ts_effGroupUnit(effGroup, unit, 'slope', f, t)}
                            + ts_effGroupUnit(effGroup, unit, 'slope', f, t) // Efficiency approximated using maximum slope of effGroup?
                            ) // END sum(effGroup)
                    ) // END sum(restype)
                ) // END sum(gn2gnu)

            // Reserve provision from units that take input from this node
            + sum(gn2gnu(grid, node, grid_, node_output, unit)${uft(unit, f, t)},
                // Downward reserves from units that use the node as energy input
                + sum(gnuRescapable(restype, 'down', grid_, node_output, unit)${ ord(t) < tSolveFirst + p_gnReserves(grid_, node_output, restype, 'reserve_length') },
                    + v_reserve(restype, 'down', grid_, node_output, unit, s, f+df_reserves(grid_, node_output, restype, f, t), t)
                        * sum(suft(effGroup, unit, f, t),
                            + p_effGroupUnit(effGroup, unit, 'slope')${not ts_effGroupUnit(effGroup, unit, 'slope', f, t)}
                            + ts_effGroupUnit(effGroup, unit, 'slope', f, t) // Efficiency approximated using maximum slope of effGroup?
                            ) // END sum(effGroup)
                    ) // END sum(restype)
                ) // END sum(gn2gnu)

            // Here we could have a term for using the energy in the node to offer reserves as well as imports and exports of reserves, but as long as reserves are only
            // considered in power grids that do not have state variables, these terms are not needed. Earlier commit (29.11.2016) contains a draft of those terms.

            ] // END * p_stepLength
;

* --- Downwards Limit for State Variables -------------------------------------

q_stateDownwardLimit(gn_state(grid, node), msft(m, s, f, t))
    ${  sum(gn2gnu(grid, node, grid_, node_output, unit)$(sum(restype, gnuRescapable(restype, 'up', grid_, node_output, unit))), 1)  // nodes that have units with endogenous output with possible reserve provision
        or sum(gn2gnu(grid_, node_input, grid, node, unit) $(sum(restype, gnuRescapable(restype, 'up', grid_, node_input , unit))), 1)  // or nodes that have units with endogenous input with possible reserve provision
        } ..

    // Utilizable headroom in the state variable
    + [
        // Current state of the variable
        + v_state(grid, node, s, f+df_central(f,t), t)

        // Lower boundary of the variable
        - p_gnBoundaryPropertiesForStates(grid, node, 'downwardLimit', 'constant')${p_gnBoundaryPropertiesForStates(grid, node, 'downwardLimit', 'useConstant')}
        - ts_node_(grid, node, 'downwardLimit', s, f, t)${ p_gnBoundaryPropertiesForStates(grid, node, 'downwardLimit', 'useTimeseries') }
        ] // END Headroom
        * [
            // Conversion to energy
            + p_gn(grid, node, 'energyStoredPerUnitOfState')
            // Accounting for losses from the node
            + p_stepLength(m, f, t)
                * [
                    + p_gn(grid, node, 'selfDischargeLoss')
                    + sum(gnn_state(grid, node, to_node),
                        + p_gnn(grid, node, to_node, 'diffCoeff')
                        ) // END sum(to_node)
                    ]
            ] // END * Headroom

    =G=

    // Convert reserve power to energy
    + p_stepLength(m, f, t)
        * [
            // Reserve provision from units that output to this node
            + sum(gn2gnu(grid_, node_input, grid, node, unit)${uft(unit, f, t)},
                // Upward reserves from units that output energy to the node
                + sum(gnuRescapable(restype, 'up', grid_, node_input, unit)${ ord(t) < tSolveFirst + p_gnReserves(grid_, node_input, restype, 'reserve_length') },
                    + v_reserve(restype, 'up', grid_, node_input, unit, s, f+df_reserves(grid_, node_input, restype, f, t), t)
                        / sum(suft(effGroup, unit, f, t),
                            + p_effGroupUnit(effGroup, unit, 'slope')${not ts_effGroupUnit(effGroup, unit, 'slope', f, t)}
                            + ts_effGroupUnit(effGroup, unit, 'slope', f, t) // Efficiency approximated using maximum slope of effGroup?
                            ) // END sum(effGroup)
                    ) // END sum(restype)
                ) // END sum(gn2gnu)

            // Reserve provision from units that take input from this node
            + sum(gn2gnu(grid, node, grid_, node_output, unit)${uft(unit, f, t)},
                // Upward reserves from units that use the node as energy input
                + sum(gnuRescapable(restype, 'up', grid_, node_output, unit)${ ord(t) < tSolveFirst + p_gnReserves(grid_, node_output, restype, 'reserve_length') },
                    + v_reserve(restype, 'up', grid_, node_output, unit, s, f+df_reserves(grid_, node_output, restype, f, t), t)
                        * sum(suft(effGroup, unit, f, t),
                            + p_effGroupUnit(effGroup, unit, 'slope')${not ts_effGroupUnit(effGroup, unit, 'slope', f, t)}
                            + ts_effGroupUnit(effGroup, unit, 'slope', f, t) // Efficiency approximated using maximum slope of effGroup?
                            ) // END sum(effGroup)
                    ) // END sum(restype)
                ) // END sum(gn2gnu)

            // Here we could have a term for using the energy in the node to offer reserves as well as imports and exports of reserves, but as long as reserves are only
            // considered in power grids that do not have state variables, these terms are not needed. Earlier commit (29.11.2016) contains a draft of those terms.

            ] // END * p_stepLength
;

* --- State Variable Difference -----------------------------------------------

q_boundStateMaxDiff(gnn_boundState(grid, node, node_), msft(m, s, f, t)) ..

    // State of the bound node
   + v_state(grid, node, s, f+df_central(f,t), t)

    // Reserve contributions affecting bound node, converted to energy
    + p_stepLength(m, f, t)
        * [
            // Downwards reserve provided by input units
            + sum(gnuRescapable(restype, 'down', grid_, node_input, unit)${ p_gn(grid, node, 'energyStoredPerUnitOfState') // Reserve provisions not applicable if no state energy content
                                                                            and gn2gnu(grid_, node_input, grid, node, unit)
                                                                            and uft(unit, f, t)
                                                                            and ord(t) < tSolveFirst + p_gnReserves(grid_, node, restype, 'reserve_length')
                                                                            },
                + v_reserve(restype, 'down', grid_, node_input, unit, s, f+df_reserves(grid_, node_input, restype, f, t), t)
                    / sum(suft(effGroup, unit, f, t),
                        + p_effGroupUnit(effGroup, unit, 'slope')${not ts_effGroupUnit(effGroup, unit, 'slope', f, t)}
                        + ts_effGroupUnit(effGroup, unit, 'slope', f, t) // Efficiency approximated using maximum slope of effGroup?
                        ) // END sum(effGroup)
                ) // END sum(nuRescapable)

            // Downwards reserve provided by output units
            + sum(gnuRescapable(restype, 'down', grid_, node_output, unit)${ p_gn(grid, node, 'energyStoredPerUnitOfState') // Reserve provisions not applicable if no state energy content
                                                                             and gn2gnu(grid, node, grid_, node_output, unit)
                                                                             and uft(unit, f, t)
                                                                             and ord(t) < tSolveFirst + p_gnReserves(grid_, node, restype, 'reserve_length')
                                                                             },
                + v_reserve(restype, 'down', grid_, node_output, unit, s, f+df_reserves(grid_, node_output, restype, f, t), t)
                    * sum(suft(effGroup, unit, f, t),
                        + p_effGroupUnit(effGroup, unit, 'slope')${not ts_effGroupUnit(effGroup, unit, 'slope', f, t)}
                        + ts_effGroupUnit(effGroup, unit, 'slope', f, t) // Efficiency approximated using maximum slope of effGroup?
                        ) // END sum(effGroup)
                ) // END sum(nuRescapable)

            // Here we could have a term for using the energy in the node to offer reserves as well as imports and exports of reserves, but as long as reserves are only
            // considered in power grids that do not have state variables, these terms are not needed. Earlier commit (16.2.2017) contains a draft of those terms.

            ] // END * p_stepLength

            // Convert the reserve provisions into state variable values
            / ( p_gn(grid, node, 'energyStoredPerUnitOfState') + 1${not p_gn(grid, node, 'energyStoredPerUnitOfState')} )

    =L=

    // State of the binding node
    + v_state(grid, node_, s, f+df_central(f,t), t)

   // Maximum state difference parameter
    + p_gnn(grid, node, node_, 'boundStateMaxDiff')

    // Reserve contributions affecting bounding node, converted to energy
    - p_stepLength(m, f, t)
        * [
            // Upwards reserve by input node
            + sum(gnuRescapable(restype, 'up', grid_, node_input, unit)${ p_gn(grid, node_, 'energyStoredPerUnitOfState')
                                                                          and gn2gnu(grid_, node_input, grid, node_, unit)
                                                                          and uft(unit, f, t)
                                                                          and ord(t) < tSolveFirst + p_gnReserves(grid_, node, restype, 'reserve_length')
                                                                          },
                + v_reserve(restype, 'up', grid_, node_input, unit, s, f+df_reserves(grid_, node_input, restype, f, t), t)
                    / sum(suft(effGroup, unit, f, t),
                        + p_effGroupUnit(effGroup, unit, 'slope')${not ts_effGroupUnit(effGroup, unit, 'slope', f, t)}
                        + ts_effGroupUnit(effGroup, unit, 'slope', f, t) // Efficiency approximated using maximum slope of effGroup?
                        ) // END sum(effGroup)
                ) // END sum(nuRescapable)

            // Upwards reserve by output node
            + sum(gnuRescapable(restype, 'up', grid_, node_output, unit)${ p_gn(grid, node_, 'energyStoredPerUnitOfState')
                                                                           and gn2gnu(grid, node_, grid_, node_output, unit)
                                                                           and uft(unit, f, t)
                                                                           and ord(t) < tSolveFirst + p_gnReserves(grid_, node, restype, 'reserve_length')
                                                                           },
                + v_reserve(restype, 'up', grid_, node_output, unit, s, f+df_reserves(grid_, node_output, restype, f, t), t)
                    * sum(suft(effGroup, unit, f, t),
                        + p_effGroupUnit(effGroup, unit, 'slope')${not ts_effGroupUnit(effGroup, unit, 'slope', f, t)}
                        + ts_effGroupUnit(effGroup, unit, 'slope', f, t) // Efficiency approximated using maximum slope of effGroup?
                        ) // END sum(effGroup)
                ) // END sum(nuRescapable)

            // Here we could have a term for using the energy in the node to offer reserves as well as imports and exports of reserves, but as long as reserves are only
            // considered in power grids that do not have state variables, these terms are not needed. Earlier commit (16.2.2017) contains a draft of those terms.

            ] // END * p_stepLength

            // Convert the reserve provisions into state variable values
            / ( p_gn(grid, node_, 'energyStoredPerUnitOfState') + 1${not p_gn(grid, node_, 'energyStoredPerUnitOfState')} )
;

* --- Cyclic Boundary Conditions ----------------------------------------------

q_boundCyclic(gnss_bound(gn_state(grid, node), s_, s), m)
    ${  ms(m, s_)
        and ms(m, s)
        and tSolveFirst = mSettings(m, 't_start')
        }..

    // Initial value of the state of the node at the start of the sample s
    + sum(mst_start(m, s, t),
        + sum(sft(s, f, t),
            + v_state(grid, node, s, f+df(f,t+dt(t)), t+dt(t))
            ) // END sum(ft)
        ) // END sum(mst_start)

    =E=

    // Initial value of the state of the node at the start of the sample s_
    + sum(mst_start(m, s_, t),
        + sum(sft(s_, f, t),
            + v_state(grid, node, s_, f+df(f,t+dt(t)), t+dt(t))
            ) // END sum(ft)
        ) // END sum(mst_start)
    // Change in the state value over the sample s_, multiplied by sample s_ temporal weight
    + p_msWeight(m, s_)
        * [
            // State of the node at the end of the sample s_
            + sum(mst_end(m, s_, t),
                + sum(sft(s_, f, t),
                    + v_state(grid, node, s_, f, t)
                    ) // END sum(ft)
                ) // END sum(mst_end)
            // State of the node at the end of the sample s_
            - sum(mst_start(m, s_, t),
                + sum(sft(s_, f, t),
                    + v_state(grid, node, s_, f+df(f,t+dt(t)), t+dt(t))
                    ) // END sum(ft)
                ) // END sum(mst_start)
            ] // END * p_msWeight(m, s_)
;

*--- Minimum Inertia ----------------------------------------------------------

q_inertiaMin(group, sft(s, f, t))
    ${  p_groupPolicy(group, 'kineticEnergyMin')
        } ..

    // Kinectic energy in the system
    + sum(gnu_output(grid, node, unit)${    p_gnu(grid, node, unit, 'unitSizeGen')
                                            and gnGroup(grid, node, group)
                                            and gnuft(grid, node, unit, f, t)
                                            },
        + p_gnu(grid, node, unit, 'inertia')
            * p_gnu(grid ,node, unit, 'unitSizeMVA')
            * [
                + v_online_LP(unit, s, f+df_central(f,t), t)
                    ${uft_onlineLP(unit, f, t)}
                + v_online_MIP(unit, s, f+df_central(f,t), t)
                    ${uft_onlineMIP(unit, f, t)}
                + v_gen(grid, node, unit, s, f, t)${not uft_online(unit, f, t)}
                    / p_gnu(grid, node, unit, 'unitSizeGen')
                ] // * p_gnu
        ) // END sum(gnu_output)

    =G=

    + p_groupPolicy(group, 'kineticEnergyMin')
;

*--- Maximum Share of Instantaneous Generation --------------------------------

q_instantaneousShareMax(group, sft(s, f, t))
    ${  p_groupPolicy(group, 'instantaneousShareMax')
        } ..

    // Generation of units in the group
    + sum(gnu(grid, node, unit)${   gnuGroup(grid, node, unit, group)
                                    and p_gnu(grid, node, unit, 'unitSizeGen')
                                    and gnGroup(grid, node, group)
                                    and gnuft(grid, node, unit, f, t)
                                    },
        + v_gen(grid, node, unit, s, f, t)
        ) // END sum(gnu)

    // Controlled transfer to this node group
    // Set gn2nGroup controls whether transfer is included in the equation
    + sum(gn2n_directional(grid, node, node_)${ gn2nGroup(grid, node, node_, group)
                                                and gnGroup(grid, node, group)
                                                and not gnGroup(grid, node_, group)
                                                },
        + v_transferLeftward(grid, node, node_, s, f, t) * (1-p_gnn(grid, node, node_, 'transferLoss'))
        ) // END sum(gn2n_directional)

    + sum(gn2n_directional(grid, node_, node)${ gn2nGroup(grid, node_, node, group)
                                                and gnGroup(grid, node, group)
                                                and not gnGroup(grid, node_, group)
                                                },
        + v_transferRightward(grid, node_, node, s, f, t) * (1-p_gnn(grid, node_, node, 'transferLoss'))
        ) // END sum(gn2n_directional)

    =L=

    + p_groupPolicy(group, 'instantaneousShareMax')
        * [
            // External power inflow/outflow
            - sum(gnGroup(grid, node, group),
                + ts_influx_(grid, node, s, f, t)
                ) // END sum(gnGroup)

            // Consumption of units
            - sum(gnu_input(grid, node, unit)${ p_gnu(grid, node, unit, 'unitSizeCons')
                                                and gnGroup(grid, node, group)
                                                and gnuft(grid, node, unit, f, t)
                                                },
                + v_gen(grid, node, unit, s, f, t)
                ) // END sum(gnu)

            // Controlled transfer from this node group
            + sum(gn2n_directional(grid, node, node_)${ gnGroup(grid, node, group)
                                                        and not gnGroup(grid, node_, group)
                                                        },
                + v_transferRightward(grid, node, node_, s, f, t)
                ) // END sum(gn2n_directional)

            + sum(gn2n_directional(grid, node_, node)${ gnGroup(grid, node, group)
                                                        and not gnGroup(grid, node_, group)
                                                        },
                + v_transferLeftward(grid, node_, node, s, f, t)
                ) // END sum(gn2n_directional)
$ontext
        // No uncontrolled (AC) transfer because this equation is typically used
        // for one synchronous area which does not have any external AC links

        // Energy diffusion from this node to neighbouring nodes
      + sum(gnn_state(grid, node, node_)${  gnGroup(grid, node, group)
                                            and not gnGroup(grid, node_, group)
            }, p_gnn(grid, node, node_, 'diffCoeff') * v_state(grid, node, f+df_central(f,t), t)
        )
        // Energy diffusion from neighbouring nodes to this node
      - sum(gnn_state(grid, node_, node)${  gnGroup(grid, node, group)
                                            and not gnGroup(grid, node_, group)
            }, p_gnn(grid, node_, node, 'diffCoeff') * v_state(grid, node_, f+df_central(f,t), t)
        )
$offtext
            ] // END * p_groupPolicy

;

*--- Constrained Number of Online Units ---------------------------------------

q_constrainedOnlineMultiUnit(group, sft(s, f, t))
    ${  p_groupPolicy(group, 'constrainedOnlineTotalMax')
        or sum(unit$uGroup(unit, group), abs(p_groupPolicy3D(group, 'constrainedOnlineMultiplier', unit)))
        } ..

    // Sum of multiplied online units
    + sum(unit$uGroup(unit, group),
        + p_groupPolicy3D(group, 'constrainedOnlineMultiplier', unit)
            * [
                + v_online_LP(unit, s, f+df_central(f,t), t)
                    ${uft_onlineLP(unit, f, t)}
                + v_online_MIP(unit, s, f+df_central(f,t), t)
                    ${uft_onlineMIP(unit, f, t)}
                ] // END * p_groupPolicy3D(group, 'constrainedOnlineMultiplier', unit)
        ) // END sum(unit)

    =L=

    // Total maximum of multiplied online units
    + p_groupPolicy(group, 'constrainedOnlineTotalMax')
;

*--- Required Capacity Margin -------------------------------------------------

q_capacityMargin(gn(grid, node), sft(s, f, t))
    ${  p_gn(grid, node, 'capacityMargin')
        } ..

    // Availability of units, based on 'availabilityCapacityMargin'
    + sum(gnu_output(grid, node, unit)${ gnuft(grid, node, unit, f, t)
                                         and p_gnu(grid, node, unit, 'availabilityCapacityMargin')
                                         },
        + p_unit(unit, 'availability')
            * p_gnu(grid, node, unit, 'availabilityCapacityMargin')
            * [
                // Output capacity before investments
                + p_gnu(grid, node, unit, 'maxGen')

                // Output capacity investments
                + p_gnu(grid, node, unit, 'unitSizeGen')
                    * sum(t_invest(t_)${ord(t_)<=ord(t)},
                        + v_invest_LP(unit, t_)${unit_investLP(unit)}
                        + v_invest_MIP(unit, t_)${unit_investMIP(unit)}
                        ) // END sum(t_invest)
                ] // END * p_unit(availability)
        ) // END sum(gnu_output)

    // Availability of units, including capacity factors for flow units and v_gen for other units
    + sum(gnu_output(grid, node, unit)${ gnuft(grid, node, unit, f, t)
                                         and not p_gnu(grid, node, unit, 'availabilityCapacityMargin')
                                         },
        // Capacity factors for flow units
        + sum(flowUnit(flow, unit)${ unit_flow(unit) },
            + ts_cf_(flow, node, s, f, t)
            ) // END sum(flow)
            * p_unit(unit, 'availability')
            * [
                // Output capacity before investments
                + p_gnu(grid, node, unit, 'maxGen')

                // Output capacity investments
                + p_gnu(grid, node, unit, 'unitSizeGen')
                    * sum(t_invest(t_)${ord(t_)<=ord(t)},
                        + v_invest_LP(unit, t_)${unit_investLP(unit)}
                        + v_invest_MIP(unit, t_)${unit_investMIP(unit)}
                        ) // END sum(t_invest)
                ] // END * p_unit(availability)
        + v_gen(grid, node, unit, s, f, t)${not unit_flow(unit)}
        ) // END sum(gnu_output)

    // Transfer to node
    + sum(gn2n_directional(grid, node_, node),
        + v_transfer(grid, node_, node, s, f, t)
        - v_transferRightward(grid, node_, node, s, f, t)
            * p_gnn(grid, node_, node, 'transferLoss')
        ) // END sum(gn2n_directional)

    // Transfer from node
    - sum(gn2n_directional(grid, node, node_),
        + v_transfer(grid, node, node_, s, f, t)
        + v_transferLeftward(grid, node, node_, s, f, t)
            * p_gnn(grid, node, node_, 'transferLoss')
        ) // END sum(gn2n_directional)

    // Diffusion to node
    + sum(gnn_state(grid, from_node, node),
        + p_gnn(grid, from_node, node, 'diffCoeff')
            * v_state(grid, from_node, s, f+df_central(f,t), t)
        ) // END sum(gnn_state)

    // Diffusion from node
    - sum(gnn_state(grid, node, to_node),
        + p_gnn(grid, node, to_node, 'diffCoeff')
            * v_state(grid, node, s, f+df_central(f,t), t)
        ) // END sum(gnn_state)

    // Conversion unit inputs might require additional capacity
    + sum(gnu_input(grid, node, unit),
        + v_gen(grid, node, unit, s, f, t)
        ) // END sum(gnu_input)

    // Energy influx
    + ts_influx_(grid, node, s, f, t)

    // Capacity margin feasibility dummy variables
    + vq_capacity(grid, node, s, f, t)

    =G=

    // Capacity minus influx must be greated than the desired margin
    + p_gn(grid, node, 'capacityMargin')
;

*--- Constrained Investment Ratios and Sums For Groups of Units -----------

q_constrainedCapMultiUnit(group, t_invest(t))
    ${  p_groupPolicy(group, 'constrainedCapTotalMax')
        or sum(uGroup(unit, group), abs(p_groupPolicy3D(group, 'constrainedCapMultiplier', unit)))
        } ..

    // Sum of multiplied investments
    + sum(uGroup(unit, group),
        + p_groupPolicy3D(group, 'constrainedCapMultiplier', unit)
            * [
                + v_invest_LP(unit, t)${unit_investLP(unit)}
                + v_invest_MIP(unit, t)${unit_investMIP(unit)}
                ] // END * p_groupPolicy3D(group, 'constrainedCapMultiplier', unit)
        ) // END sum(unit)

    =L=

    // Total maximum of multiplied investments
    + p_groupPolicy(group, 'constrainedCapTotalMax')
;

*--- Required Emission Cap ----------------------------------------------------
// !!! NOTE !!!!!!!!!!!!!!!!!!!!!!!!!!!!!!!!!!!!!!!!!!!!!!!!!!!!!!!!!!!!!!!!!!!
// This equation doesn't really make sense for rolling planning simulations.
// Is there any way to make it work?

q_emissioncap(group, emission)
    ${  p_groupPolicy3D(group, 'emissionCap', emission)
        } ..

    + sum(msft(m, s, f, t),
        + p_msft_Probability(m,s,f,t)
        * [
            // Time step length dependent emissions
            + p_stepLength(m, f, t)
                * sum((uft(unit_fuel, f, t), fuel)${uFuel(unit_fuel, 'main', fuel)},
                    + v_fuelUse(fuel, unit_fuel, s, f, t)
                        * p_fuelEmission(fuel, emission) / 1e3
                        * sum(gnu_output(grid, node, unit_fuel)${gnGroup(grid, node, group)},
                            + p_gnu(grid, node, unit_fuel, 'unitSizeGen')
                            ) // END sum(gnu_output)
                        / sum(gnu_output(grid_, node_, unit_fuel),
                            + p_gnu(grid_, node_, unit_fuel, 'unitSizeGen')
                            ) // END sum(gnu_output)
                    ) // END sum(uft)

            // Start-up emissions
            + sum(uft_online(unit_fuel, f, t),
                + sum(unitStarttype(unit_fuel, starttype),
                    + [
                        + v_startup_LP(unit_fuel, starttype, s, f, t)
                            ${ uft_onlineLP(unit_fuel, f, t) }
                        + v_startup_MIP(unit_fuel, starttype, s, f, t)
                            ${ uft_onlineMIP(unit_fuel, f, t) }
                        ]
                        * sum(uFuel(unit_fuel, 'startup', fuel),
                            + p_uStartup(unit_fuel, starttype, 'consumption')
                                * p_uFuel(unit_fuel, 'startup', fuel, 'fixedFuelFraction')
                                * p_fuelEmission(fuel, emission) / 1e3
                                * sum(gnu_output(grid, node, unit_fuel)${gnGroup(grid, node, group)},
                                    + p_gnu(grid, node, unit_fuel, 'unitSizeGen')
                                    ) // END sum(gnu_output)
                                / sum(gnu_output(grid_, node_, unit_fuel),
                                    + p_gnu(grid_, node_, unit_fuel, 'unitSizeGen')
                                    ) // END sum(gnu_output)
                            ) // END sum(uFuel)
                    ) // END sum(starttype)
                ) // sum(uft_online)
            ] // END * p_sft_Probability
        ) // END sum(msft)

    =L=

    // Permitted nodal emission cap
    + p_groupPolicy3D(group, 'emissionCap', emission)
;

*--- Maximum Energy Share -----------------------------------------------------

q_energyShareMax(group)
    ${  p_groupPolicy(group, 'energyShareMax')
        } ..

    + sum(msft(m, s, f, t),
        + p_msft_Probability(m,s,f,t)
            * p_stepLength(m, f, t)
            * [
                // Generation of units in the group
                + sum(gnu_output(grid, node, unit)${    gnuGroup(grid, node, unit, group)
                                                        and p_gnu(grid, node, unit, 'unitSizeGen')
                                                        and gnGroup(grid, node, group)
                                                        and gnuft(grid, node, unit, f, t)
                                                        },
                    + v_gen(grid, node, unit, s, f, t)
                    ) // END sum(gnu)

                // External power inflow/outflow and consumption of units times the maximum share
                - p_groupPolicy(group, 'energyShareMax')
                  * [
                    - sum(gnGroup(grid, node, group),
                        + ts_influx_(grid, node, s, f, t)
                        ) // END sum(gnGroup)
                    - sum(gnu_input(grid, node, unit)${ p_gnu(grid, node, unit, 'unitSizeCons')
                                                        and gnGroup(grid, node, group)
                                                        and gnuft(grid, node, unit, f, t)
                                                        },
                        + v_gen(grid, node, unit, s, f, t)
                        ) // END sum(gnu_input)
                    ] // END * p_groupPolicy
                ] // END * p_stepLength
        ) // END sum(msft)

    =L=

    0
;

*--- Minimum Energy Share -----------------------------------------------------

q_energyShareMin(group)
    ${  p_groupPolicy(group, 'energyShareMin')
        } ..

    + sum(msft(m, s, f, t),
        + p_msft_Probability(m,s,f,t)
            * p_stepLength(m, f, t)
            * [
                // Generation of units in the group
                + sum(gnu_output(grid, node, unit)${    gnuGroup(grid, node, unit, group)
                                                        and p_gnu(grid, node, unit, 'unitSizeGen')
                                                        and gnGroup(grid, node, group)
                                                        and gnuft(grid, node, unit, f, t)
                                                        },
                    + v_gen(grid, node, unit, s, f, t)
                    ) // END sum(gnu)

                // External power inflow/outflow and consumption of units times the maximum share
                - p_groupPolicy(group, 'energyShareMin')
                  * [
                    - sum(gnGroup(grid, node, group),
                        + ts_influx_(grid, node, s, f, t)
                        ) // END sum(gnGroup)
                    - sum(gnu_input(grid, node, unit)${ p_gnu(grid, node, unit, 'unitSizeCons')
                                                        and gnGroup(grid, node, group)
                                                        and gnuft(grid, node, unit, f, t)
                                                        },
                        + v_gen(grid, node, unit, s, f, t)
                        ) // END sum(gnu_input)
                    ] // END * p_groupPolicy
                ] // END * p_stepLength
        ) // END sum(msft)

    =G=

    0
;

<<<<<<< HEAD
=======

*--- Minimum Consumption ----------------------------------------------------------

q_minCons(group, gnu(grid, node, unit), sft(s, f, t))${  p_groupPolicy(group, 'minCons')
                                                         and p_gnu(grid, node, unit, 'unitSizeCons')
                                                         and gnuGroup(grid, node, unit, group)
                                                         and gnuft(grid, node, unit, f, t)
                                                         } ..
     // Consumption of units
     - sum(gnu_input(grid, node, unit)${ p_gnu(grid, node, unit, 'unitSizeCons')
                                         and gnuGroup(grid, node, unit, group)
                                         },
        [
        + v_gen(grid, node, unit, s, f, t)
        ]
        /[
        + p_gnu(grid, node, unit, 'unitSizeCons')
        ]
    ) // END sum(gnu)

     // unit online state * minimum consumption
     + sum(gnuGroup(grid, node, unit, group)${ p_gnu(grid, node, unit, 'unitSizeCons')
                                               },
         - p_groupPolicy(group, 'minCons')
             * [
               + v_online_LP(unit, s, f+df_central(f,t), t)${uft_onlineLP(unit, f, t)}
               + v_online_MIP(unit, s, f+df_central(f,t), t)${uft_onlineMIP(unit, f, t)}
               ]
     )

    =G=

    0
;

*--- Maximum Share of Reserve Provision ---------------------------------------

q_ReserveShareMax(group, restypeDirectionGroup(restype, up_down, group_), sft(s, f, t))
    ${  ord(t) < tSolveFirst + p_groupReserves(group_, restype, 'reserve_length')
        and not [ restypeReleasedForRealization(restype)
                  and sft_realized(s, f, t)]
        and p_groupReserves4D(group, restype, up_down, group_, 'ReserveShareMax')
        }..

    // Reserve provision from units in 'group'
    + sum(gnuft(grid, node, unit, f, t)${ gnuRescapable(restype, up_down, grid, node, unit)
                                          and gnuGroup(grid, node, unit, group)
                                          },
        + v_reserve(restype, up_down, grid, node, unit, s, f+df_reserves(grid, node, restype, f, t), t)
            * [ // Account for reliability of reserves
                + 1${sft_realized(s, f+df_reserves(grid, node, restype, f, t), t)} // reserveReliability limits the reliability of reserves locked ahead of time.
                + p_gnuReserves(grid, node, unit, restype, 'reserveReliability')${not sft_realized(s, f+df_reserves(grid, node, restype, f, t), t)}
                ] // END * v_reserve
        ) // END sum(nuft)


    // Reserve provision from other reserve categories when they can be shared
    + sum((gnuft(grid, node, unit, f, t), restype_)${ p_gnuRes2Res(grid, node, unit, restype_, up_down, restype)
                                                      and gnuGroup(grid, node, unit, group)
                                                      },
        + v_reserve(restype_, up_down, grid, node, unit, s, f+df_reserves(grid, node, restype_, f, t), t)
            * p_gnuRes2Res(grid, node, unit, restype_, up_down, restype)
            * [ // Account for reliability of reserves
                + 1${sft_realized(s, f+df_reserves(grid, node, restype, f, t), t)} // reserveReliability limits the reliability of reserves locked ahead of time.
                + p_gnuReserves(grid, node, unit, restype, 'reserveReliability')${not sft_realized(s, f+df_reserves(grid, node, restype, f, t), t)}
                    * p_gnuReserves(grid, node, unit, restype_, 'reserveReliability')
                ] // END * v_reserve
        ) // END sum(nuft)

    =L=

    + p_groupReserves4D(group, restype, up_down, group_, 'ReserveShareMax')
        * [
    // Reserve provision by units to the nodes in 'group_'
            + sum(gnuft(grid, node, unit, f, t)${ gnuRescapable(restype, up_down, grid, node, unit)
                                                  and gnGroup(grid, node, group_)
                                                  },
                + v_reserve(restype, up_down, grid, node, unit, s, f+df_reserves(grid, node, restype, f, t), t)
                    * [ // Account for reliability of reserves
                        + 1${sft_realized(s, f+df_reserves(grid, node, restype, f, t), t)} // reserveReliability limits the reliability of reserves locked ahead of time.
                        + p_gnuReserves(grid, node, unit, restype, 'reserveReliability')${not sft_realized(s, f+df_reserves(grid, node, restype, f, t), t)}
                        ] // END * v_reserve
                  ) // END sum(nuft)

    // Reserve provision from other reserve categories when they can be shared
            + sum((gnuft(grid, node, unit, f, t), restype_)${ p_gnuRes2Res(grid, node, unit, restype_, up_down, restype)
                                                              and gnGroup(grid, node, group_)
                                                              },
                + v_reserve(restype_, up_down, grid, node, unit, s, f+df_reserves(grid, node, restype_, f, t), t)
                    * p_gnuRes2Res(grid, node, unit, restype_, up_down, restype)
                    * [ // Account for reliability of reserves
                        + 1${sft_realized(s, f+df_reserves(grid, node, restype, f, t), t)} // reserveReliability limits the reliability of reserves locked ahead of time.
                        + p_gnuReserves(grid, node, unit, restype, 'reserveReliability')${not sft_realized(s, f+df_reserves(grid, node, restype, f, t), t)}
                            * p_gnuReserves(grid, node, unit, restype_, 'reserveReliability')
                        ] // END * v_reserve
                  ) // END sum(nuft)

    // Reserve provision to 'group_' via transfer links
            + sum(gn2n_directional(grid, node_, node)${ gnGroup(grid, node, group_)
                                                        and not gnGroup(grid, node_, group_)
                                                        and restypeDirectionGridNodeNode(restype, up_down, grid, node_, node)
                                                        },
                + (1 - p_gnn(grid, node_, node, 'transferLoss') )
                    * v_resTransferRightward(restype, up_down, grid, node_, node, s, f+df_reserves(grid, node_, restype, f, t), t) // Reserves from another node - reduces the need for reserves in the node
                ) // END sum(gn2n_directional)
            + sum(gn2n_directional(grid, node, node_)${ gnGroup(grid, node, group_)
                                                        and not gnGroup(grid, node_, group_)
                                                        and restypeDirectionGridNodeNode(restype, up_down, grid, node_, node)
                                                        },
                + (1 - p_gnn(grid, node, node_, 'transferLoss') )
                    * v_resTransferLeftward(restype, up_down, grid, node, node_, s, f+df_reserves(grid, node_, restype, f, t), t) // Reserves from another node - reduces the need for reserves in the node
                ) // END sum(gn2n_directional)

          ] // END * p_groupPolicy
;

>>>>>>> ee281454
$ifthen exist '%input_dir%/additional_constraints.inc'
   $$include '%input_dir%/additional_constraints.inc'
$endif<|MERGE_RESOLUTION|>--- conflicted
+++ resolved
@@ -2922,43 +2922,6 @@
     0
 ;
 
-<<<<<<< HEAD
-=======
-
-*--- Minimum Consumption ----------------------------------------------------------
-
-q_minCons(group, gnu(grid, node, unit), sft(s, f, t))${  p_groupPolicy(group, 'minCons')
-                                                         and p_gnu(grid, node, unit, 'unitSizeCons')
-                                                         and gnuGroup(grid, node, unit, group)
-                                                         and gnuft(grid, node, unit, f, t)
-                                                         } ..
-     // Consumption of units
-     - sum(gnu_input(grid, node, unit)${ p_gnu(grid, node, unit, 'unitSizeCons')
-                                         and gnuGroup(grid, node, unit, group)
-                                         },
-        [
-        + v_gen(grid, node, unit, s, f, t)
-        ]
-        /[
-        + p_gnu(grid, node, unit, 'unitSizeCons')
-        ]
-    ) // END sum(gnu)
-
-     // unit online state * minimum consumption
-     + sum(gnuGroup(grid, node, unit, group)${ p_gnu(grid, node, unit, 'unitSizeCons')
-                                               },
-         - p_groupPolicy(group, 'minCons')
-             * [
-               + v_online_LP(unit, s, f+df_central(f,t), t)${uft_onlineLP(unit, f, t)}
-               + v_online_MIP(unit, s, f+df_central(f,t), t)${uft_onlineMIP(unit, f, t)}
-               ]
-     )
-
-    =G=
-
-    0
-;
-
 *--- Maximum Share of Reserve Provision ---------------------------------------
 
 q_ReserveShareMax(group, restypeDirectionGroup(restype, up_down, group_), sft(s, f, t))
@@ -3040,7 +3003,6 @@
           ] // END * p_groupPolicy
 ;
 
->>>>>>> ee281454
 $ifthen exist '%input_dir%/additional_constraints.inc'
    $$include '%input_dir%/additional_constraints.inc'
 $endif