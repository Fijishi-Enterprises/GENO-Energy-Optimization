$ontext
This file is part of Backbone.

Backbone is free software: you can redistribute it and/or modify
it under the terms of the GNU Lesser General Public License as published by
the Free Software Foundation, either version 3 of the License, or
(at your option) any later version.

Backbone is distributed in the hope that it will be useful,
but WITHOUT ANY WARRANTY; without even the implied warranty of
MERCHANTABILITY or FITNESS FOR A PARTICULAR PURPOSE.  See the
GNU Lesser General Public License for more details.

You should have received a copy of the GNU Lesser General Public License
along with Backbone.  If not, see <http://www.gnu.org/licenses/>.
$offtext

$onempty
Sets
* --- Geography ---------------------------------------------------------------
    grid "Forms of energy endogenously presented in the model"
    node "Nodes maintain the energy balance or track exogenous commodities"

* --- Emissions & flows -------------------------------------------------------
    emission "Emissions"
    flow "Flow based energy resources (time series)"

* --- Node classifications ----------------------------------------------------
    node_spill(node) "Nodes that can spill; used to remove v_spill variables where not relevant"
    node_priceData(node) "Nodes that have input data in ts_price table"
    node_priceChangeData(node) "Nodes that have input data in ts_priceChange table"
    node_superpos(node) "Nodes whose state is monitored in the z dimension using superpositioning of state"
    flowNode(flow, node) "Nodes with flows"
    node_tmp(node) "temporary set for summing nodes"

* --- Emission classifications ------------------------------------------------
    emission_priceData(emission) "Emissions that have input data in ts_emissionPrice table"
    emission_priceChangeData(emission) "Emissions that have input data in ts_emissionPriceChange table"

* --- Energy generation and consumption ---------------------------------------
    unit "Set of generators, storages and loads"
    unittype "Unit technology types"
    unit_flow(unit) "Unit that depend directly on variable energy flows (RoR, solar PV, etc.)"
    unit_fail(unit) "Units that might fail" / /
    unit_minLoad(unit) "Units that have unit commitment restrictions (e.g. minimum power level)"
    unit_online(unit) "Units that have an online variable in the first active effLevel"
    unit_online_LP(unit) "Units that have an LP online variable in the first active effLevel"
    unit_online_MIP(unit) "Units that have an MIP online variable in the first active effLevel"
    unit_aggregator(unit) "Aggregator units aggragating several units"
    unit_aggregated(unit) "Units that are aggregated"
    unit_noAggregate(unit) "Units that are not aggregated and are not aggregators"
    unit_startCost(unit) "units that have start costs defined"
    unit_slope(unit) "Units with piecewise linear efficiency constraints"
    unit_noSlope(unit) "Units without piecewise linear efficiency constraints"
    unitAggregator_unit(unit, unit) "Aggregate unit linked to aggregated units"
    unitUnitEffLevel(unit, unit, EffLevel) "Aggregator unit linked to aggreted units with a definition when to start the aggregation" / /
    flowUnit(flow, unit) "Units linked to a certain energy flow time series" / /
    unitUnittype(unit, unittype) "Link generation technologies to types for result tables" / /
    unitStarttype(unit, starttype) "Units with special startup properties"
    unit_invest(unit) "Units with investments allowed"
    unit_investLP(unit) "Units with continuous investments allowed"
    unit_investMIP(unit) "Units with integer investments allowed"
    unit_timeseries(unit) "Units with time series enabled"
    unit_incHRAdditionalConstraints(unit) "Units that use the two additional incremental heat rate constraints"
    unitConstraint(unit, constraint) "combinations of units and their eq/gt constraints"
    unit_eqConstrained(unit) "Units that have eq constraints between inputs and/or outputs"
    unit_gtConstrained(unit) "Units that have gt constraints between inputs and/or outputs"
    unit_tsConstrained(unit) "Units that have timeseries for eq or gt constraints between inputs and/or outputs"
    unit_tmp(unit) "temporary set for summing units"
    unit_forecasts(unit, timeseries) "A flag which (unit, timeseries) have forecast data. If not set, values are read from f_realized. Default value = yes."

* --- Sets bounding geography and units ---------------------------------------
    group "A group of units, transfer links, nodes, etc."
    gn(grid, node) "Grids and their nodes"
* NOTE! Should it be possible to permit time-series form upper or lower bounds on states? If so, then gn() needs rethinking.
    gn2n(grid, node, node) "All (directional) transfer links between nodes in specific energy grids"
    gn2n_directional(grid, node, node) "Transfer links with positive rightward transfer and negative leftward transfer"
    gn2n_directional_investLP(grid, node, node) "Transfer links with with continuous investments allowed"
    gn2n_directional_investMIP(grid, node, node) "Transfer links with with integer investments allowed"
    gn2n_timeseries(grid, node, node, param_gnn) "Transfer links with time series enabled for certain parameters"
    gn2n_directional_rampConstrained(grid, node, node) "Transfer links with ramp constraints enabled"
    gnu(grid, node, unit) "Units in specific nodes of particular energy grids"
    gnu_input(grid, node, unit) "Forms of energy the unit uses as endogenous inputs"
    gnu_output(grid, node, unit) "Forms of energy the unit uses as endogenous outputs"
    nu(node, unit) "Units attached to particular nodes"
    nu_startup(node, unit) "Units consuming energy from particular nodes in start-up"
    gn_influx(grid, node) "nodes with influx time series"
    gn_state(grid, node) "Nodes with a state variable"
    gn_stateSlack(grid, node) "Nodes with a state slack variable"
    gn_BoundaryType_ts(grid, node, param_gnBoundaryTypes) "nodes with time series for boundaryTypes (ts_node)"
    gn_forecasts(*, node, timeseries) "A flag which (grid/flow/restype, node, timeseries) have forecast data. If not set, values are read from f_realized. Default value = yes."
    gnn_state(grid, node, node) "Nodes with state variables interconnected via diffusion"
    gnn_boundState(grid, node, node) "Nodes with state variables bound by other nodes"
    gn2gnu(grid, node, grid, node, unit) "Conversions between energy grids by specific units"
    gnu_tmp(grid, node, unit) "temporary table of (grid, node, unit) for easier if chekcs and looping"

* --- Reserve types -----------------------------------------------------------
    restype "Reserve types"
    restypeDirection(restype, up_down) "Different combinations of reserve types and directions" / /
    restypeDirectionGridNode(restype, up_down, grid, node) "Nodes with up/down reserve requirements"
    resTypeDirectionGridNodeNode(restype, up_down, grid, node, node) "Node node connections that can transfer up/down reserves"
    restypeDirectionGroup(restype, up_down, group) "Groups with up/down reserve requirements"
    restypeDirectionGridNodeGroup(restype, up_down, grid, node, group)
    gnuRescapable(restype, up_down, grid, node, unit) "Units capable and available to provide particular up/down reserves"
    gnuOfflineRescapable(restype, grid, node, unit) "Units capable and available to provide offline reserves"
    restypeReleasedForRealization(restype) "Reserve types that are released for the realized time intervals" / /
    offlineRes (restype) "Reserve types where offline reserve provision possible"
    offlineResUnit (unit) "Units where offline reserve provision possible"
    restype_inertia(restype) "Reserve types where the requirement can also be fulfilled with the inertia of synchronous machines" / /
    groupRestype(group, restype) "Groups with reserve requirements"

* --- Sets to define time, forecasts and samples ------------------------------
$ifthen exist '%input_dir%/timeAndSamples.inc'
    $$include '%input_dir%/timeAndSamples.inc'
$else
    $$abort 'Did not find %input_dir%/timeAndSamples.inc. Check path and spelling!'
$endif
<<<<<<< HEAD
*$ife %system.errorlevel%>0 $abort importing timeAndSamples.inc failed! Check that your file is valid and that your file path and file name are correct.
=======
>>>>>>> 3417b96c

    m(mType) "model(s) in use"
    s_active(s) "Samples with non-zero probability in the current model solve"
    s_realized(s) "All s among realized sft (redundant if always equivalent to s)"
    f_solve(f) "forecasts in the model to be solved next"

    t_start(t) "start t"
    t_startp(t) "Temporary subset for time steps"
    t_full(t) "Full set of time steps in the current model"
    t_datalength(t) "Full set of time steps withing the datalength"
    t_current(t) "Set of time steps within the current solve horizon"
    t_active(t) "Set of active t:s within the current solve horizon, including necessary history"
    t_invest(t) "Time steps when investments can be made" / /
    t_realized(t) "Set of realized time steps in the simulation"
    tt(t) "Temporary subset for time steps used for calculations"
    tt_(t) "Another temporary subset for time steps used for calculations"
    tt_block(counter_large, t) "Temporary time step subset for storing the time interval blocks"
    tt_interval(t) "Temporary time steps when forming the ft structure, current sample"
    tt_forecast(t) "Temporary subset for time steps used for forecast updating during solve loop"
    tt_aggregate(t, t) "Time steps included in each active time step for time series aggregation"
    tt_agg_circular(t, t, t) "Alternative aggregation ordering with embedded circulars"

    mf(mType, f) "Forecasts present in the models"
    mf_realization(mType, f) "Realization of the forecasts"
    mf_central(mType, f) "Forecast that continues as sample(s) after the forecast horizon ends"
    ms(mType, s) "Samples present in the models"
    ms_initial(mType, s) "Sample that presents the realized/forecasted period"
    ms_central(mType, s) "Sample that continues the central forecast after the forecast horizon ends"
    ft(f, t) "Combination of forecasts and t:s in the current solve"
    ft_realized(f, t) "Realized ft"
    ft_realizedNoReset(f, t) "Full set of realized ft, facilitates calculation of results"
    ft_reservesFixed(group, restype, f, t) "Forecast-time steps with reserves fixed due to commitments on a previous solve."
    mft(mType, f, t) "Combination of forecasts and t:s in the current model solve"
    mft_start(mType, f, t) "Start point of the current model solve"
    mft_lastSteps(mType, f, t) "Last interval of the current model solve"
    msf(mType, s, f) "Combination of samples and forecasts in the models"
    mst(mType, s, t) "Combination of models samples and t's"
    mst_start(mType, s, t) "Start point of samples"
    mst_end(mType, s, t) "Last point of samples"
    sft(s, f, t) "Combination of samples, forecasts and t's in the current model solve"
    sft_realized(s, f, t) "Realized sft"
    sft_realizedNoReset(s, f, t) "Full set of realized sft, facilitates calculation of results"
    sft_resdgn(restype, up_down, grid, node, s,f,t) "Temporary tuplet for reserves by restypeDirectionGridNode"
    msft(mType, s, f, t) "Combination of models, samples, forecasts and t's"
    msft_realizedNoReset(mType, s, f, t) "Combination of realized samples, forecasts and t:s in the current model solve and previously realized t:s"

    modelSolves(mType, t) "when different models are to be solved"
    gnss_bound(grid, node, s, s) "Bound the samples so that the node state at the last interval of the first sample equals the state at the first interval of the second sample" / /
    uss_bound(unit, s, s) "Bound the samples so that the unit online state at the last interval of the first sample equals the state at the first interval of the second sample" / /

    mz(mType, z) "z periods in the models"
    zs(z, s) "relationship between the z-periods and samples"

* --- counter sets used in several loops, time intervals, and trajectories
    counter(counter_large) "Counter set limited to needed amount of counters"
    cc(counter_large) "Temporary subset of counter used for calculations"

* --- Sets used for the changing unit aggregation and efficiency approximations as well as unit lifetimes
    usft(unit, s, f, t) "set of active units and aggregated sft"
    usft_online(unit, s, f, t) "Units with any online and startup variables on intervals"
    usft_onlineLP(unit, s, f, t) "Units with LP online and startup variables on intervals"
    usft_onlineMIP(unit, s, f, t) "Units with MIP online and startup variables on intervals"
    usft_onlineLP_withPrevious(unit, s, f, t) "Units with LP online and startup variables on intervals, including t0"
    usft_onlineMIP_withPrevious(unit, s, f, t) "Units with MIP online and startup variables on intervals, including t0"
    usft_startupTrajectory(unit, s, f, t) "Units with start-up trajectories on intervals"
    usft_shutdownTrajectory(unit, s, f, t) "Units with shutdown trajectories on intervals"
    usft_aggregator_first(unit, s, f, t) "The first intervals when aggregator units are active"
    gnusft(grid, node, unit, s, f, t) "set of active gnu and aggregated sft"
    gnusft_ramp(grid, node, unit, s, f, t) "Units with ramp requirements or costs"
    gnusft_rampCost(slack, grid, node, unit, s, f, t) "Units with ramp costs"

    eff_usft(effSelector, unit, s, f, t) "Selecting conversion efficiency equations"
    effGroup(effSelector) "Group name for efficiency selector set, e.g. DirectOff and Lambda02"
    effGroupSelector(effSelector, effSelector) "Efficiency selectors included in efficiency groups, e.g. Lambda02 contains Lambda01 and Lambda02."
    effLevelGroupUnit(effLevel, effSelector, unit) "What efficiency selectors are in use for each unit at each efficiency representation level" / /
    effGroupSelectorUnit(effSelector, unit, effSelector) "Group name for efficiency selector set, e.g. Lambda02 contains Lambda01 and Lambda02"

    mSettingsReservesInUse(mType, restype, up_down) "Reserves that are used in each model type"
    unitCounter(unit, counter_large) "Counter used for restricting excessive looping over the counter set when defining unit startup/shutdown/online time restrictions"
    runUpCounter(unit, counter_large) "Counter used for unit run-up intervals"
    shutdownCounter(unit, counter_large) "Counter used for unit shutdown intervals"
    utAvailabilityLimits(unit, t, availabilityLimits) "Time step when the unit becomes available/unavailable, e.g. because of technical lifetime" / /

* --- Sets used for the changing transfer link aggregation and efficiency approximations as well as lifetimes
    gn2nsft_directional_rampConstrained(grid, node, node, s, f, t) "Transfer links with ramp constraints enabled, aggregating time steps"

* --- Sets used for grouping of units, transfer links, nodes, etc. ------------
    uGroup(unit, group) "Units in particular groups" / /
    gnuGroup(grid, node, unit, group) "Combination of grids, nodes and units in particular groups" / /
    gn2nGroup(grid, node, node, group) "Transfer links in particular groups" / /
    gnGroup(grid, node, group) "Combination of grids and nodes in particular groups" / /
    sGroup(s, group) "Samples in particular groups" / /
    emissionGroup(emission, group) "combinations of emissions and groups"
    groupPolicyTimeseries(group, param_policy) "Combination of groups and policies that have time series" / /

* --- Set of timeseries that will be read from files between solves -----------
    mTimeseries_loop_read(mType, timeseries) "Those time series that will be read between solves"
;
$offempty

* --- Set for metadata --------------------------------------------------------

* Get current username
$ifthen %system.filesys% == 'MSNT'
$set username %sysenv.USERNAME%
$else
$set username %sysenv.USER%
$endif

* Create metadata
set metadata(*) /
   'User' '%username%'
   'Date' '%system.date%'
   'Time' '%system.time%'
   'GAMS version' '%system.gamsrelease%'
   'GAMS system' '%system.gstring%'
$include 'version'
/;
if(execError > 0, metadata('FAILED') = yes);



* Set initial values to avoid errors when checking if parameter contents have been loaded from input data
Option clear = modelSolves;
Option clear = ms;
Option clear = mf;
mf_realization(mType, 'f00') = yes;
Option clear = mTimeseries_loop_read;

alias(m, mSolve);
alias(t, t_, t__, t_solve);
alias(f, f_, f__);
alias(s, s_, s__);
alias(grid, grid_, grid_output);
alias(unit, unit_);
alias(node, from_node, to_node, node_, node_input, node_output, node_fail, node_left, node_right);
alias(effSelector, effSelector_);
alias(effDirect, effDirect_);
alias(effDirectOff, effDirectOff_);
alias(effDirectOn, effDirectOn_);
alias(effLambda, effLambda_);
alias(lambda, lambda_, lambda__);
alias(op, op_, op__);
alias(hrop, hrop_, hrop__);
alias(eff, eff_, eff__);
alias(hr, hr_, hr__);
alias(effLevel, effLevel_);
alias(restype, restype_);
alias(group, group_);
alias(metadata, r_info_metadata);

*if(active('rampSched'),
  $$include inc/rampSched/sets_rampSched.gms
*);


<|MERGE_RESOLUTION|>--- conflicted
+++ resolved
@@ -115,10 +115,6 @@
 $else
     $$abort 'Did not find %input_dir%/timeAndSamples.inc. Check path and spelling!'
 $endif
-<<<<<<< HEAD
-*$ife %system.errorlevel%>0 $abort importing timeAndSamples.inc failed! Check that your file is valid and that your file path and file name are correct.
-=======
->>>>>>> 3417b96c
 
     m(mType) "model(s) in use"
     s_active(s) "Samples with non-zero probability in the current model solve"
